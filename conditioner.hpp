#ifndef __CONDITIONER_HPP__
#define __CONDITIONER_HPP__

#include "clip.hpp"
#include "llm.hpp"
#include "t5.hpp"

struct SDCondition {
    struct ggml_tensor* c_crossattn = nullptr;  // aka context
    struct ggml_tensor* c_vector    = nullptr;  // aka y
    struct ggml_tensor* c_concat    = nullptr;

    SDCondition() = default;
    SDCondition(struct ggml_tensor* c_crossattn, struct ggml_tensor* c_vector, struct ggml_tensor* c_concat)
        : c_crossattn(c_crossattn), c_vector(c_vector), c_concat(c_concat) {}
};

struct ConditionerParams {
    std::string text;
    int clip_skip                       = -1;
    int width                           = -1;
    int height                          = -1;
    int adm_in_channels                 = -1;
    bool zero_out_masked                = false;
    int num_input_imgs                  = 0;   // for photomaker
    std::vector<sd_image_t*> ref_images = {};  // for qwen image edit
};

struct Conditioner {
    virtual SDCondition get_learned_condition(ggml_context* work_ctx,
                                              int n_threads,
                                              const ConditionerParams& conditioner_params) = 0;
    virtual void alloc_params_buffer()                                                     = 0;
    virtual void free_params_buffer()                                                      = 0;
    virtual void get_param_tensors(std::map<std::string, struct ggml_tensor*>& tensors)    = 0;
    virtual size_t get_params_buffer_size()                                                = 0;
    virtual void set_weight_adapter(const std::shared_ptr<WeightAdapter>& adapter) {}
    virtual std::tuple<SDCondition, std::vector<bool>> get_learned_condition_with_trigger(ggml_context* work_ctx,
                                                                                          int n_threads,
                                                                                          const ConditionerParams& conditioner_params) {
        GGML_ABORT("Not implemented yet!");
    }
    virtual std::string remove_trigger_from_prompt(ggml_context* work_ctx,
                                                   const std::string& prompt) {
        GGML_ABORT("Not implemented yet!");
    }
};

// ldm.modules.encoders.modules.FrozenCLIPEmbedder
// Ref: https://github.com/AUTOMATIC1111/stable-diffusion-webui/blob/cad87bf4e3e0b0a759afa94e933527c3123d59bc/modules/sd_hijack_clip.py#L283
struct FrozenCLIPEmbedderWithCustomWords : public Conditioner {
    SDVersion version    = VERSION_SD1;
    PMVersion pm_version = PM_VERSION_1;
    CLIPTokenizer tokenizer;
    std::shared_ptr<CLIPTextModelRunner> text_model;
    std::shared_ptr<CLIPTextModelRunner> text_model2;

    std::string trigger_word = "img";  // should be user settable
    std::string embd_dir;
    int32_t num_custom_embeddings   = 0;
    int32_t num_custom_embeddings_2 = 0;
    std::vector<uint8_t> token_embed_custom;
    std::vector<std::string> readed_embeddings;

    FrozenCLIPEmbedderWithCustomWords(ggml_backend_t backend,
                                      bool offload_params_to_cpu,
                                      const String2TensorStorage& tensor_storage_map,
                                      const std::string& embd_dir,
                                      SDVersion version = VERSION_SD1,
                                      PMVersion pv      = PM_VERSION_1)
        : version(version), pm_version(pv), tokenizer(sd_version_is_sd2(version) ? 0 : 49407), embd_dir(embd_dir) {
        bool force_clip_f32 = embd_dir.size() > 0;
        if (sd_version_is_sd1(version)) {
            text_model = std::make_shared<CLIPTextModelRunner>(backend, offload_params_to_cpu, tensor_storage_map, "cond_stage_model.transformer.text_model", OPENAI_CLIP_VIT_L_14, true, force_clip_f32);
        } else if (sd_version_is_sd2(version)) {
            text_model = std::make_shared<CLIPTextModelRunner>(backend, offload_params_to_cpu, tensor_storage_map, "cond_stage_model.transformer.text_model", OPEN_CLIP_VIT_H_14, true, force_clip_f32);
        } else if (sd_version_is_sdxl(version)) {
            text_model  = std::make_shared<CLIPTextModelRunner>(backend, offload_params_to_cpu, tensor_storage_map, "cond_stage_model.transformer.text_model", OPENAI_CLIP_VIT_L_14, false, force_clip_f32);
            text_model2 = std::make_shared<CLIPTextModelRunner>(backend, offload_params_to_cpu, tensor_storage_map, "cond_stage_model.1.transformer.text_model", OPEN_CLIP_VIT_BIGG_14, false, force_clip_f32);
        }
    }

    void get_param_tensors(std::map<std::string, struct ggml_tensor*>& tensors) override {
        text_model->get_param_tensors(tensors, "cond_stage_model.transformer.text_model");
        if (sd_version_is_sdxl(version)) {
            text_model2->get_param_tensors(tensors, "cond_stage_model.1.transformer.text_model");
        }
    }

    void alloc_params_buffer() override {
        text_model->alloc_params_buffer();
        if (sd_version_is_sdxl(version)) {
            text_model2->alloc_params_buffer();
        }
    }

    void free_params_buffer() override {
        text_model->free_params_buffer();
        if (sd_version_is_sdxl(version)) {
            text_model2->free_params_buffer();
        }
    }

    size_t get_params_buffer_size() override {
        size_t buffer_size = text_model->get_params_buffer_size();
        if (sd_version_is_sdxl(version)) {
            buffer_size += text_model2->get_params_buffer_size();
        }
        return buffer_size;
    }

    void set_weight_adapter(const std::shared_ptr<WeightAdapter>& adapter) override {
        text_model->set_weight_adapter(adapter);
        if (sd_version_is_sdxl(version)) {
            text_model2->set_weight_adapter(adapter);
        }
    }

    bool load_embedding(std::string embd_name, std::string embd_path, std::vector<int32_t>& bpe_tokens) {
        // the order matters
        ModelLoader model_loader;
        if (!model_loader.init_from_file_and_convert_name(embd_path)) {
            LOG_ERROR("embedding '%s' failed", embd_name.c_str());
            return false;
        }
        if (std::find(readed_embeddings.begin(), readed_embeddings.end(), embd_name) != readed_embeddings.end()) {
            LOG_DEBUG("embedding already read in: %s", embd_name.c_str());
            return true;
        }
        struct ggml_init_params params;
        params.mem_size               = 100 * 1024 * 1024;  // max for custom embeddings 100 MB
        params.mem_buffer             = nullptr;
        params.no_alloc               = false;
        struct ggml_context* embd_ctx = ggml_init(params);
        struct ggml_tensor* embd      = nullptr;
        struct ggml_tensor* embd2     = nullptr;
        auto on_load                  = [&](const TensorStorage& tensor_storage, ggml_tensor** dst_tensor) {
            if (tensor_storage.ne[0] != text_model->model.hidden_size) {
                if (text_model2) {
                    if (tensor_storage.ne[0] == text_model2->model.hidden_size) {
                        embd2       = ggml_new_tensor_2d(embd_ctx, tensor_storage.type, text_model2->model.hidden_size, tensor_storage.n_dims > 1 ? tensor_storage.ne[1] : 1);
                        *dst_tensor = embd2;
                    } else {
                        LOG_DEBUG("embedding wrong hidden size, got %i, expected %i or %i", tensor_storage.ne[0], text_model->model.hidden_size, text_model2->model.hidden_size);
                        return false;
                    }
                } else {
                    LOG_DEBUG("embedding wrong hidden size, got %i, expected %i", tensor_storage.ne[0], text_model->model.hidden_size);
                    return false;
                }
            } else {
                embd        = ggml_new_tensor_2d(embd_ctx, tensor_storage.type, text_model->model.hidden_size, tensor_storage.n_dims > 1 ? tensor_storage.ne[1] : 1);
                *dst_tensor = embd;
            }
            return true;
        };
        model_loader.load_tensors(on_load, 1);
        readed_embeddings.push_back(embd_name);
        if (embd) {
            int64_t hidden_size = text_model->model.hidden_size;
            token_embed_custom.resize(token_embed_custom.size() + ggml_nbytes(embd));
            memcpy((void*)(token_embed_custom.data() + num_custom_embeddings * hidden_size * ggml_type_size(embd->type)),
                   embd->data,
                   ggml_nbytes(embd));
            for (int i = 0; i < embd->ne[1]; i++) {
                bpe_tokens.push_back(text_model->model.vocab_size + num_custom_embeddings);
                // LOG_DEBUG("new custom token: %i", text_model.vocab_size + num_custom_embeddings);
                num_custom_embeddings++;
            }
            LOG_DEBUG("embedding '%s' applied, custom embeddings: %i", embd_name.c_str(), num_custom_embeddings);
        }
        if (embd2) {
            int64_t hidden_size = text_model2->model.hidden_size;
            token_embed_custom.resize(token_embed_custom.size() + ggml_nbytes(embd2));
            memcpy((void*)(token_embed_custom.data() + num_custom_embeddings_2 * hidden_size * ggml_type_size(embd2->type)),
                   embd2->data,
                   ggml_nbytes(embd2));
            for (int i = 0; i < embd2->ne[1]; i++) {
                bpe_tokens.push_back(text_model2->model.vocab_size + num_custom_embeddings_2);
                // LOG_DEBUG("new custom token: %i", text_model.vocab_size + num_custom_embeddings);
                num_custom_embeddings_2++;
            }
            LOG_DEBUG("embedding '%s' applied, custom embeddings: %i (text model 2)", embd_name.c_str(), num_custom_embeddings_2);
        }
        return true;
    }

    std::tuple<std::vector<int>, std::vector<float>, std::vector<bool>>
    tokenize_with_trigger_token(std::string text,
                                int num_input_imgs,
                                int32_t image_token,
                                bool padding = false) {
        return tokenize_with_trigger_token(text, num_input_imgs, image_token,
                                           text_model->model.n_token, padding);
    }

    std::vector<int> convert_token_to_id(std::string text) {
        auto on_new_token_cb = [&](std::string& str, std::vector<int32_t>& bpe_tokens) -> bool {
            size_t word_end       = str.find(",");
            std::string embd_name = word_end == std::string::npos ? str : str.substr(0, word_end);
            embd_name             = trim(embd_name);
            std::string embd_path = get_full_path(embd_dir, embd_name + ".pt");
            if (embd_path.size() == 0) {
                embd_path = get_full_path(embd_dir, embd_name + ".ckpt");
            }
            if (embd_path.size() == 0) {
                embd_path = get_full_path(embd_dir, embd_name + ".safetensors");
            }
            if (embd_path.size() > 0) {
                if (load_embedding(embd_name, embd_path, bpe_tokens)) {
                    if (word_end != std::string::npos) {
                        str = str.substr(word_end);
                    } else {
                        str = "";
                    }
                    return true;
                }
            }
            return false;
        };
        std::vector<int> curr_tokens = tokenizer.encode(text, on_new_token_cb);
        return curr_tokens;
    }

    std::string decode(const std::vector<int>& tokens) {
        return tokenizer.decode(tokens);
    }

    std::tuple<std::vector<int>, std::vector<float>, std::vector<bool>>
    tokenize_with_trigger_token(std::string text,
                                int num_input_imgs,
                                int32_t image_token,
                                size_t max_length = 0,
                                bool padding      = false) {
        auto parsed_attention = parse_prompt_attention(text);

        {
            std::stringstream ss;
            ss << "[";
            for (const auto& item : parsed_attention) {
                ss << "['" << item.first << "', " << item.second << "], ";
            }
            ss << "]";
            LOG_DEBUG("parse '%s' to %s", text.c_str(), ss.str().c_str());
        }

        auto on_new_token_cb = [&](std::string& str, std::vector<int32_t>& bpe_tokens) -> bool {
            size_t word_end       = str.find(",");
            std::string embd_name = word_end == std::string::npos ? str : str.substr(0, word_end);
            embd_name             = trim(embd_name);
            std::string embd_path = get_full_path(embd_dir, embd_name + ".pt");
            if (embd_path.size() == 0) {
                embd_path = get_full_path(embd_dir, embd_name + ".ckpt");
            }
            if (embd_path.size() == 0) {
                embd_path = get_full_path(embd_dir, embd_name + ".safetensors");
            }
            if (embd_path.size() > 0) {
                if (load_embedding(embd_name, embd_path, bpe_tokens)) {
                    if (word_end != std::string::npos) {
                        str = str.substr(word_end);
                    } else {
                        str = "";
                    }
                    return true;
                }
            }
            return false;
        };

        std::vector<int> tokens;
        std::vector<float> weights;
        std::vector<bool> class_token_mask;
        int32_t class_idx = -1, tokens_acc = 0;
        for (const auto& item : parsed_attention) {
            std::vector<int> class_token_index;
            std::vector<int> clean_input_ids;
            const std::string& curr_text = item.first;
            float curr_weight            = item.second;
            // printf(" %s: %f \n", curr_text.c_str(), curr_weight);
            int32_t clean_index = 0;
            if (curr_text == "BREAK" && curr_weight == -1.0f) {
                // Pad token array up to chunk size at this point.
                // TODO: This is a hardcoded chunk_len, like in stable-diffusion.cpp, make it a parameter for the future?
                // Also, this is 75 instead of 77 to leave room for BOS and EOS tokens.
                int padding_size = 75 - (tokens_acc % 75);
                for (int j = 0; j < padding_size; j++) {
                    clean_input_ids.push_back(tokenizer.EOS_TOKEN_ID);
                    clean_index++;
                }

                // After padding, continue to the next iteration to process the following text as a new segment
                tokens.insert(tokens.end(), clean_input_ids.begin(), clean_input_ids.end());
                weights.insert(weights.end(), padding_size, curr_weight);
                continue;
            }

            // Regular token, process normally
            std::vector<int> curr_tokens = tokenizer.encode(curr_text, on_new_token_cb);
            for (uint32_t i = 0; i < curr_tokens.size(); i++) {
                int token_id = curr_tokens[i];
                if (token_id == image_token) {
                    class_token_index.push_back(clean_index - 1);
                } else {
                    clean_input_ids.push_back(token_id);
                    clean_index++;
                }
            }
            // GGML_ASSERT(class_token_index.size() == 1); // PhotoMaker currently does not support multiple
            //     trigger words in a single prompt.
            if (class_token_index.size() == 1) {
                // Expand the class word token and corresponding mask
                int class_token = clean_input_ids[class_token_index[0]];
                class_idx       = tokens_acc + class_token_index[0];
                std::vector<int> clean_input_ids_tmp;
                for (uint32_t i = 0; i < class_token_index[0]; i++)
                    clean_input_ids_tmp.push_back(clean_input_ids[i]);
                for (uint32_t i = 0; i < (pm_version == PM_VERSION_2 ? 2 * num_input_imgs : num_input_imgs); i++)
                    clean_input_ids_tmp.push_back(class_token);
                for (uint32_t i = class_token_index[0] + 1; i < clean_input_ids.size(); i++)
                    clean_input_ids_tmp.push_back(clean_input_ids[i]);
                clean_input_ids.clear();
                clean_input_ids = clean_input_ids_tmp;
            }
            tokens_acc += clean_index;
            tokens.insert(tokens.end(), clean_input_ids.begin(), clean_input_ids.end());
            weights.insert(weights.end(), clean_input_ids.size(), curr_weight);
        }
        // BUG!! double couting, pad_tokens will add BOS at the beginning
        // tokens.insert(tokens.begin(), tokenizer.BOS_TOKEN_ID);
        // weights.insert(weights.begin(), 1.0);

        tokenizer.pad_tokens(tokens, weights, max_length, padding);
        int offset = pm_version == PM_VERSION_2 ? 2 * num_input_imgs : num_input_imgs;
        for (uint32_t i = 0; i < tokens.size(); i++) {
            // if (class_idx + 1 <= i && i < class_idx + 1 + 2*num_input_imgs) // photomaker V2 has num_tokens(=2)*num_input_imgs
            if (class_idx + 1 <= i && i < class_idx + 1 + offset)  // photomaker V2 has num_tokens(=2)*num_input_imgs
                                                                   // hardcode for now
                class_token_mask.push_back(true);
            else
                class_token_mask.push_back(false);
        }

        // printf("[");
        // for (int i = 0; i < tokens.size(); i++) {
        //     printf("%d, ", class_token_mask[i] ? 1 : 0);
        // }
        // printf("]\n");

        // for (int i = 0; i < tokens.size(); i++) {
        //     std::cout << tokens[i] << ":" << weights[i] << ", ";
        // }
        // std::cout << std::endl;

        return std::make_tuple(tokens, weights, class_token_mask);
    }

    std::pair<std::vector<int>, std::vector<float>> tokenize(std::string text,
                                                             bool padding = false) {
        return tokenize(text, text_model->model.n_token, padding);
    }

    std::pair<std::vector<int>, std::vector<float>> tokenize(std::string text,
                                                             size_t max_length = 0,
                                                             bool padding      = false) {
        auto parsed_attention = parse_prompt_attention(text);

        {
            std::stringstream ss;
            ss << "[";
            for (const auto& item : parsed_attention) {
                ss << "['" << item.first << "', " << item.second << "], ";
            }
            ss << "]";
            LOG_DEBUG("parse '%s' to %s", text.c_str(), ss.str().c_str());
        }

        auto on_new_token_cb = [&](std::string& str, std::vector<int32_t>& bpe_tokens) -> bool {
            size_t word_end       = str.find(",");
            std::string embd_name = word_end == std::string::npos ? str : str.substr(0, word_end);
            embd_name             = trim(embd_name);
            std::string embd_path = get_full_path(embd_dir, embd_name + ".pt");
            if (embd_path.size() == 0) {
                embd_path = get_full_path(embd_dir, embd_name + ".ckpt");
            }
            if (embd_path.size() == 0) {
                embd_path = get_full_path(embd_dir, embd_name + ".safetensors");
            }
            if (embd_path.size() > 0) {
                if (load_embedding(embd_name, embd_path, bpe_tokens)) {
                    if (word_end != std::string::npos) {
                        str = str.substr(word_end);
                    } else {
                        str = "";
                    }
                    return true;
                }
            }
            return false;
        };

        std::vector<int> tokens;
        std::vector<float> weights;
        for (const auto& item : parsed_attention) {
            const std::string& curr_text = item.first;
            float curr_weight            = item.second;

            if (curr_text == "BREAK" && curr_weight == -1.0f) {
                // Pad token array up to chunk size at this point.
                // TODO: This is a hardcoded chunk_len, like in stable-diffusion.cpp, make it a parameter for the future?
                // Also, this is 75 instead of 77 to leave room for BOS and EOS tokens.
                size_t current_size = tokens.size();
                size_t padding_size = (75 - (current_size % 75)) % 75;  // Ensure no negative padding

                if (padding_size > 0) {
                    LOG_DEBUG("BREAK token encountered, padding current chunk by %zu tokens.", padding_size);
                    tokens.insert(tokens.end(), padding_size, tokenizer.EOS_TOKEN_ID);
                    weights.insert(weights.end(), padding_size, 1.0f);
                }
                continue;  // Skip to the next item after handling BREAK
            }

            std::vector<int> curr_tokens = tokenizer.encode(curr_text, on_new_token_cb);
            tokens.insert(tokens.end(), curr_tokens.begin(), curr_tokens.end());
            weights.insert(weights.end(), curr_tokens.size(), curr_weight);
        }

        tokenizer.pad_tokens(tokens, weights, max_length, padding);

        // for (int i = 0; i < tokens.size(); i++) {
        //     std::cout << tokens[i] << ":" << weights[i] << ", ";
        // }
        // std::cout << std::endl;

        return {tokens, weights};
    }

    SDCondition get_learned_condition_common(ggml_context* work_ctx,
                                             int n_threads,
                                             std::vector<int>& tokens,
                                             std::vector<float>& weights,
                                             int clip_skip,
                                             int width,
                                             int height,
                                             int adm_in_channels  = -1,
                                             bool zero_out_masked = false) {
        int64_t t0                               = ggml_time_ms();
        struct ggml_tensor* hidden_states        = nullptr;  // [N, n_token, hidden_size]
        struct ggml_tensor* chunk_hidden_states  = nullptr;  // [n_token, hidden_size] or [n_token, hidden_size + hidden_size2]
        struct ggml_tensor* chunk_hidden_states1 = nullptr;  // [n_token, hidden_size]
        struct ggml_tensor* chunk_hidden_states2 = nullptr;  // [n_token, hidden_size2]
        struct ggml_tensor* pooled               = nullptr;
        std::vector<float> hidden_states_vec;

        if (clip_skip <= 0) {
            clip_skip = (sd_version_is_sd2(version) || sd_version_is_sdxl(version)) ? 2 : 1;
        }

        size_t chunk_len   = 77;
        size_t chunk_count = tokens.size() / chunk_len;
        for (int chunk_idx = 0; chunk_idx < chunk_count; chunk_idx++) {
            std::vector<int> chunk_tokens(tokens.begin() + chunk_idx * chunk_len,
                                          tokens.begin() + (chunk_idx + 1) * chunk_len);
            std::vector<float> chunk_weights(weights.begin() + chunk_idx * chunk_len,
                                             weights.begin() + (chunk_idx + 1) * chunk_len);

            auto input_ids                 = vector_to_ggml_tensor_i32(work_ctx, chunk_tokens);
            struct ggml_tensor* input_ids2 = nullptr;
            size_t max_token_idx           = 0;
            if (sd_version_is_sdxl(version)) {
                auto it = std::find(chunk_tokens.begin(), chunk_tokens.end(), tokenizer.EOS_TOKEN_ID);
                if (it != chunk_tokens.end()) {
                    std::fill(std::next(it), chunk_tokens.end(), 0);
                }

                max_token_idx = std::min<size_t>(std::distance(chunk_tokens.begin(), it), chunk_tokens.size() - 1);

                input_ids2 = vector_to_ggml_tensor_i32(work_ctx, chunk_tokens);

                // for (int i = 0; i < chunk_tokens.size(); i++) {
                //     printf("%d ", chunk_tokens[i]);
                // }
                // printf("\n");
            }

            {
                text_model->compute(n_threads,
                                    input_ids,
                                    num_custom_embeddings,
                                    token_embed_custom.data(),
                                    max_token_idx,
                                    false,
                                    clip_skip,
                                    &chunk_hidden_states1,
                                    work_ctx);
                if (sd_version_is_sdxl(version)) {
                    text_model2->compute(n_threads,
                                         input_ids2,
                                         num_custom_embeddings,
                                         token_embed_custom.data(),
                                         max_token_idx,
                                         false,
                                         clip_skip,
                                         &chunk_hidden_states2, work_ctx);
                    // concat
                    chunk_hidden_states = ggml_ext_tensor_concat(work_ctx, chunk_hidden_states1, chunk_hidden_states2, 0);

                    if (chunk_idx == 0) {
                        text_model2->compute(n_threads,
                                             input_ids2,
                                             num_custom_embeddings,
                                             token_embed_custom.data(),
                                             max_token_idx,
                                             true,
                                             clip_skip,
                                             &pooled,
                                             work_ctx);
                    }
                } else {
                    chunk_hidden_states = chunk_hidden_states1;
                }
            }

            int64_t t1 = ggml_time_ms();
            LOG_DEBUG("computing condition graph completed, taking %" PRId64 " ms", t1 - t0);
            ggml_tensor* result = ggml_dup_tensor(work_ctx, chunk_hidden_states);
            {
                float original_mean = ggml_ext_tensor_mean(chunk_hidden_states);
                for (int i2 = 0; i2 < chunk_hidden_states->ne[2]; i2++) {
                    for (int i1 = 0; i1 < chunk_hidden_states->ne[1]; i1++) {
                        for (int i0 = 0; i0 < chunk_hidden_states->ne[0]; i0++) {
                            float value = ggml_ext_tensor_get_f32(chunk_hidden_states, i0, i1, i2);
                            value *= chunk_weights[i1];
                            ggml_ext_tensor_set_f32(result, value, i0, i1, i2);
                        }
                    }
                }
                float new_mean = ggml_ext_tensor_mean(result);
                ggml_ext_tensor_scale_inplace(result, (original_mean / new_mean));
            }
            if (zero_out_masked) {
                float* vec = (float*)result->data;
                for (int i = 0; i < ggml_nelements(result); i++) {
                    vec[i] = 0;
                }
            }
            hidden_states_vec.insert(hidden_states_vec.end(), (float*)result->data, ((float*)result->data) + ggml_nelements(result));
        }

        hidden_states = vector_to_ggml_tensor(work_ctx, hidden_states_vec);
        hidden_states = ggml_reshape_2d(work_ctx,
                                        hidden_states,
                                        chunk_hidden_states->ne[0],
                                        ggml_nelements(hidden_states) / chunk_hidden_states->ne[0]);

        ggml_tensor* vec = nullptr;
        if (sd_version_is_sdxl(version)) {
            int out_dim = 256;
            vec         = ggml_new_tensor_1d(work_ctx, GGML_TYPE_F32, adm_in_channels);
            // [0:1280]
            size_t offset = 0;
            memcpy(vec->data, pooled->data, ggml_nbytes(pooled));
            offset += ggml_nbytes(pooled);

            // original_size_as_tuple
            float orig_width             = (float)width;
            float orig_height            = (float)height;
            std::vector<float> timesteps = {orig_height, orig_width};

            ggml_tensor* embed_view = ggml_view_2d(work_ctx, vec, out_dim, 2, ggml_type_size(GGML_TYPE_F32) * out_dim, offset);
            offset += ggml_nbytes(embed_view);
            set_timestep_embedding(timesteps, embed_view, out_dim);
            // print_ggml_tensor(ggml_reshape_1d(work_ctx, embed_view, out_dim * 2));
            // crop_coords_top_left
            float crop_coord_top  = 0.f;
            float crop_coord_left = 0.f;
            timesteps             = {crop_coord_top, crop_coord_left};
            embed_view            = ggml_view_2d(work_ctx, vec, out_dim, 2, ggml_type_size(GGML_TYPE_F32) * out_dim, offset);
            offset += ggml_nbytes(embed_view);
            set_timestep_embedding(timesteps, embed_view, out_dim);
            // print_ggml_tensor(ggml_reshape_1d(work_ctx, embed_view, out_dim * 2));
            // target_size_as_tuple
            float target_width  = (float)width;
            float target_height = (float)height;
            timesteps           = {target_height, target_width};
            embed_view          = ggml_view_2d(work_ctx, vec, out_dim, 2, ggml_type_size(GGML_TYPE_F32) * out_dim, offset);
            offset += ggml_nbytes(embed_view);
            set_timestep_embedding(timesteps, embed_view, out_dim);
            // print_ggml_tensor(ggml_reshape_1d(work_ctx, embed_view, out_dim * 2));
            GGML_ASSERT(offset == ggml_nbytes(vec));
        }
        // print_ggml_tensor(result);
        return {hidden_states, vec, nullptr};
    }

    std::tuple<SDCondition, std::vector<bool>>
    get_learned_condition_with_trigger(ggml_context* work_ctx,
                                       int n_threads,
                                       const ConditionerParams& conditioner_params) override {
        auto image_tokens = convert_token_to_id(trigger_word);
        // if(image_tokens.size() == 1){
        //     printf(" image token id is: %d \n", image_tokens[0]);
        // }
        GGML_ASSERT(image_tokens.size() == 1);
        auto tokens_and_weights     = tokenize_with_trigger_token(conditioner_params.text,
                                                                  conditioner_params.num_input_imgs,
                                                                  image_tokens[0],
                                                                  true);
        std::vector<int>& tokens    = std::get<0>(tokens_and_weights);
        std::vector<float>& weights = std::get<1>(tokens_and_weights);
        std::vector<bool>& clsm     = std::get<2>(tokens_and_weights);
        // printf("tokens: \n");
        // for(int i = 0; i < tokens.size(); ++i)
        //    printf("%d ", tokens[i]);
        // printf("\n");
        // printf("clsm: \n");
        // for(int i = 0; i < clsm.size(); ++i)
        //    printf("%d ", clsm[i]?1:0);
        // printf("\n");
        auto cond = get_learned_condition_common(work_ctx,
                                                 n_threads,
                                                 tokens,
                                                 weights,
                                                 conditioner_params.clip_skip,
                                                 conditioner_params.width,
                                                 conditioner_params.height,
                                                 conditioner_params.adm_in_channels,
                                                 conditioner_params.zero_out_masked);
        return std::make_tuple(cond, clsm);
    }

    std::string remove_trigger_from_prompt(ggml_context* work_ctx,
                                           const std::string& prompt) override {
        auto image_tokens = convert_token_to_id(trigger_word);
        GGML_ASSERT(image_tokens.size() == 1);
        auto tokens_and_weights  = tokenize(prompt, false);
        std::vector<int>& tokens = tokens_and_weights.first;
        auto it                  = std::find(tokens.begin(), tokens.end(), image_tokens[0]);
        GGML_ASSERT(it != tokens.end());  // prompt must have trigger word
        tokens.erase(it);
        return decode(tokens);
    }

    SDCondition get_learned_condition(ggml_context* work_ctx,
                                      int n_threads,
                                      const ConditionerParams& conditioner_params) override {
        auto tokens_and_weights     = tokenize(conditioner_params.text, true);
        std::vector<int>& tokens    = tokens_and_weights.first;
        std::vector<float>& weights = tokens_and_weights.second;
        return get_learned_condition_common(work_ctx,
                                            n_threads,
                                            tokens,
                                            weights,
                                            conditioner_params.clip_skip,
                                            conditioner_params.width,
                                            conditioner_params.height,
                                            conditioner_params.adm_in_channels,
                                            conditioner_params.zero_out_masked);
    }
};

struct FrozenCLIPVisionEmbedder : public GGMLRunner {
    CLIPVisionModelProjection vision_model;

    FrozenCLIPVisionEmbedder(ggml_backend_t backend,
                             bool offload_params_to_cpu,
                             const String2TensorStorage& tensor_storage_map = {})
        : GGMLRunner(backend, offload_params_to_cpu) {
        std::string prefix = "cond_stage_model.transformer";
        bool proj_in       = false;
        for (const auto& [name, tensor_storage] : tensor_storage_map) {
            if (!starts_with(name, prefix)) {
                continue;
            }
            if (contains(name, "self_attn.in_proj")) {
                proj_in = true;
                break;
            }
        }
        vision_model = CLIPVisionModelProjection(OPEN_CLIP_VIT_H_14, false, proj_in);
        vision_model.init(params_ctx, tensor_storage_map, prefix);
    }

    std::string get_desc() override {
        return "clip_vision";
    }

    void get_param_tensors(std::map<std::string, struct ggml_tensor*>& tensors) {
        vision_model.get_param_tensors(tensors, "cond_stage_model.transformer");
    }

    struct ggml_cgraph* build_graph(struct ggml_tensor* pixel_values, bool return_pooled, int clip_skip) {
        struct ggml_cgraph* gf = ggml_new_graph(compute_ctx);

        pixel_values = to_backend(pixel_values);

        auto runner_ctx = get_context();

        struct ggml_tensor* hidden_states = vision_model.forward(&runner_ctx, pixel_values, return_pooled, clip_skip);

        ggml_build_forward_expand(gf, hidden_states);

        return gf;
    }

    void compute(const int n_threads,
                 ggml_tensor* pixel_values,
                 bool return_pooled,
                 int clip_skip,
                 ggml_tensor** output,
                 ggml_context* output_ctx) {
        auto get_graph = [&]() -> struct ggml_cgraph* {
            return build_graph(pixel_values, return_pooled, clip_skip);
        };
        GGMLRunner::compute(get_graph, n_threads, true, output, output_ctx);
    }
};

struct SD3CLIPEmbedder : public Conditioner {
    CLIPTokenizer clip_l_tokenizer;
    CLIPTokenizer clip_g_tokenizer;
    T5UniGramTokenizer t5_tokenizer;
    std::shared_ptr<CLIPTextModelRunner> clip_l;
    std::shared_ptr<CLIPTextModelRunner> clip_g;
    std::shared_ptr<T5Runner> t5;

    SD3CLIPEmbedder(ggml_backend_t backend,
                    bool offload_params_to_cpu,
                    const String2TensorStorage& tensor_storage_map = {})
        : clip_g_tokenizer(0) {
        bool use_clip_l = false;
        bool use_clip_g = false;
        bool use_t5     = false;
        for (auto pair : tensor_storage_map) {
            if (pair.first.find("text_encoders.clip_l") != std::string::npos) {
                use_clip_l = true;
            } else if (pair.first.find("text_encoders.clip_g") != std::string::npos) {
                use_clip_g = true;
            } else if (pair.first.find("text_encoders.t5xxl") != std::string::npos) {
                use_t5 = true;
            }
        }
        if (!use_clip_l && !use_clip_g && !use_t5) {
            LOG_WARN("IMPORTANT NOTICE: No text encoders provided, cannot process prompts!");
            return;
        }
        if (use_clip_l) {
            clip_l = std::make_shared<CLIPTextModelRunner>(backend, offload_params_to_cpu, tensor_storage_map, "text_encoders.clip_l.transformer.text_model", OPENAI_CLIP_VIT_L_14, false);
        }
        if (use_clip_g) {
            clip_g = std::make_shared<CLIPTextModelRunner>(backend, offload_params_to_cpu, tensor_storage_map, "text_encoders.clip_g.transformer.text_model", OPEN_CLIP_VIT_BIGG_14, false);
        }
        if (use_t5) {
            t5 = std::make_shared<T5Runner>(backend, offload_params_to_cpu, tensor_storage_map, "text_encoders.t5xxl.transformer");
        }
    }

    void get_param_tensors(std::map<std::string, struct ggml_tensor*>& tensors) override {
        if (clip_l) {
            clip_l->get_param_tensors(tensors, "text_encoders.clip_l.transformer.text_model");
        }
        if (clip_g) {
            clip_g->get_param_tensors(tensors, "text_encoders.clip_g.transformer.text_model");
        }
        if (t5) {
            t5->get_param_tensors(tensors, "text_encoders.t5xxl.transformer");
        }
    }

    void alloc_params_buffer() override {
        if (clip_l) {
            clip_l->alloc_params_buffer();
        }
        if (clip_g) {
            clip_g->alloc_params_buffer();
        }
        if (t5) {
            t5->alloc_params_buffer();
        }
    }

    void free_params_buffer() override {
        if (clip_l) {
            clip_l->free_params_buffer();
        }
        if (clip_g) {
            clip_g->free_params_buffer();
        }
        if (t5) {
            t5->free_params_buffer();
        }
    }

    size_t get_params_buffer_size() override {
        size_t buffer_size = 0;
        if (clip_l) {
            buffer_size += clip_l->get_params_buffer_size();
        }
        if (clip_g) {
            buffer_size += clip_g->get_params_buffer_size();
        }
        if (t5) {
            buffer_size += t5->get_params_buffer_size();
        }
        return buffer_size;
    }

    void set_weight_adapter(const std::shared_ptr<WeightAdapter>& adapter) override {
        if (clip_l) {
            clip_l->set_weight_adapter(adapter);
        }
        if (clip_g) {
            clip_g->set_weight_adapter(adapter);
        }
        if (t5) {
            t5->set_weight_adapter(adapter);
        }
    }

    std::vector<std::pair<std::vector<int>, std::vector<float>>> tokenize(std::string text,
                                                                          size_t max_length = 0,
                                                                          bool padding      = false) {
        auto parsed_attention = parse_prompt_attention(text);

        {
            std::stringstream ss;
            ss << "[";
            for (const auto& item : parsed_attention) {
                ss << "['" << item.first << "', " << item.second << "], ";
            }
            ss << "]";
            LOG_DEBUG("parse '%s' to %s", text.c_str(), ss.str().c_str());
        }

        auto on_new_token_cb = [&](std::string& str, std::vector<int32_t>& bpe_tokens) -> bool {
            return false;
        };

        std::vector<int> clip_l_tokens;
        std::vector<float> clip_l_weights;
        std::vector<int> clip_g_tokens;
        std::vector<float> clip_g_weights;
        std::vector<int> t5_tokens;
        std::vector<float> t5_weights;
        for (const auto& item : parsed_attention) {
            const std::string& curr_text = item.first;
            float curr_weight            = item.second;
            if (clip_l) {
                std::vector<int> curr_tokens = clip_l_tokenizer.encode(curr_text, on_new_token_cb);
                clip_l_tokens.insert(clip_l_tokens.end(), curr_tokens.begin(), curr_tokens.end());
                clip_l_weights.insert(clip_l_weights.end(), curr_tokens.size(), curr_weight);
            }
            if (clip_g) {
                std::vector<int> curr_tokens = clip_g_tokenizer.encode(curr_text, on_new_token_cb);
                clip_g_tokens.insert(clip_g_tokens.end(), curr_tokens.begin(), curr_tokens.end());
                clip_g_weights.insert(clip_g_weights.end(), curr_tokens.size(), curr_weight);
            }
            if (t5) {
                std::vector<int> curr_tokens = t5_tokenizer.Encode(curr_text, true);
                t5_tokens.insert(t5_tokens.end(), curr_tokens.begin(), curr_tokens.end());
                t5_weights.insert(t5_weights.end(), curr_tokens.size(), curr_weight);
            }
        }

        if (clip_l) {
            clip_l_tokenizer.pad_tokens(clip_l_tokens, clip_l_weights, max_length, padding);
        }
        if (clip_g) {
            clip_g_tokenizer.pad_tokens(clip_g_tokens, clip_g_weights, max_length, padding);
        }
        if (t5) {
            t5_tokenizer.pad_tokens(t5_tokens, t5_weights, nullptr, max_length, padding);
        }

        // for (int i = 0; i < clip_l_tokens.size(); i++) {
        //     std::cout << clip_l_tokens[i] << ":" << clip_l_weights[i] << ", ";
        // }
        // std::cout << std::endl;

        // for (int i = 0; i < clip_g_tokens.size(); i++) {
        //     std::cout << clip_g_tokens[i] << ":" << clip_g_weights[i] << ", ";
        // }
        // std::cout << std::endl;

        // for (int i = 0; i < t5_tokens.size(); i++) {
        //     std::cout << t5_tokens[i] << ":" << t5_weights[i] << ", ";
        // }
        // std::cout << std::endl;

        return {{clip_l_tokens, clip_l_weights}, {clip_g_tokens, clip_g_weights}, {t5_tokens, t5_weights}};
    }

    SDCondition get_learned_condition_common(ggml_context* work_ctx,
                                             int n_threads,
                                             std::vector<std::pair<std::vector<int>, std::vector<float>>> token_and_weights,
                                             int clip_skip,
                                             bool zero_out_masked = false) {
        auto& clip_l_tokens  = token_and_weights[0].first;
        auto& clip_l_weights = token_and_weights[0].second;
        auto& clip_g_tokens  = token_and_weights[1].first;
        auto& clip_g_weights = token_and_weights[1].second;
        auto& t5_tokens      = token_and_weights[2].first;
        auto& t5_weights     = token_and_weights[2].second;

        if (clip_skip <= 0) {
            clip_skip = 2;
        }

        int64_t t0                                 = ggml_time_ms();
        struct ggml_tensor* hidden_states          = nullptr;  // [N, n_token*2, 4096]
        struct ggml_tensor* chunk_hidden_states    = nullptr;  // [n_token*2, 4096]
        struct ggml_tensor* chunk_hidden_states_l  = nullptr;  // [n_token, hidden_size_l]
        struct ggml_tensor* chunk_hidden_states_g  = nullptr;  // [n_token, hidden_size_g]
        struct ggml_tensor* chunk_hidden_states_t5 = nullptr;  // [n_token, hidden_size_t5]
        struct ggml_tensor* pooled                 = nullptr;
        struct ggml_tensor* pooled_l               = nullptr;  // [768,]
        struct ggml_tensor* pooled_g               = nullptr;  // [1280,]
        std::vector<float> hidden_states_vec;

        size_t chunk_len   = 77;
        size_t chunk_count = std::max(std::max(clip_l_tokens.size(), clip_g_tokens.size()), t5_tokens.size()) / chunk_len;
        for (int chunk_idx = 0; chunk_idx < chunk_count; chunk_idx++) {
            // clip_l
            if (clip_l) {
                std::vector<int> chunk_tokens(clip_l_tokens.begin() + chunk_idx * chunk_len,
                                              clip_l_tokens.begin() + (chunk_idx + 1) * chunk_len);
                std::vector<float> chunk_weights(clip_l_weights.begin() + chunk_idx * chunk_len,
                                                 clip_l_weights.begin() + (chunk_idx + 1) * chunk_len);

                auto input_ids       = vector_to_ggml_tensor_i32(work_ctx, chunk_tokens);
                size_t max_token_idx = 0;

                clip_l->compute(n_threads,
                                input_ids,
                                0,
                                nullptr,
                                max_token_idx,
                                false,
                                clip_skip,
                                &chunk_hidden_states_l,
                                work_ctx);
                {
                    auto tensor         = chunk_hidden_states_l;
                    float original_mean = ggml_ext_tensor_mean(tensor);
                    for (int i2 = 0; i2 < tensor->ne[2]; i2++) {
                        for (int i1 = 0; i1 < tensor->ne[1]; i1++) {
                            for (int i0 = 0; i0 < tensor->ne[0]; i0++) {
                                float value = ggml_ext_tensor_get_f32(tensor, i0, i1, i2);
                                value *= chunk_weights[i1];
                                ggml_ext_tensor_set_f32(tensor, value, i0, i1, i2);
                            }
                        }
                    }
                    float new_mean = ggml_ext_tensor_mean(tensor);
                    ggml_ext_tensor_scale_inplace(tensor, (original_mean / new_mean));
                }

                if (chunk_idx == 0) {
                    auto it       = std::find(chunk_tokens.begin(), chunk_tokens.end(), clip_l_tokenizer.EOS_TOKEN_ID);
                    max_token_idx = std::min<size_t>(std::distance(chunk_tokens.begin(), it), chunk_tokens.size() - 1);
                    clip_l->compute(n_threads,
                                    input_ids,
                                    0,
                                    nullptr,
                                    max_token_idx,
                                    true,
                                    clip_skip,
                                    &pooled_l,
                                    work_ctx);
                }
            } else {
                chunk_hidden_states_l = ggml_new_tensor_2d(work_ctx, GGML_TYPE_F32, 768, chunk_len);
                ggml_set_f32(chunk_hidden_states_l, 0.f);
                if (chunk_idx == 0) {
                    pooled_l = ggml_new_tensor_1d(work_ctx, GGML_TYPE_F32, 768);
                    ggml_set_f32(pooled_l, 0.f);
                }
            }

            // clip_g
            if (clip_g) {
                std::vector<int> chunk_tokens(clip_g_tokens.begin() + chunk_idx * chunk_len,
                                              clip_g_tokens.begin() + (chunk_idx + 1) * chunk_len);
                std::vector<float> chunk_weights(clip_g_weights.begin() + chunk_idx * chunk_len,
                                                 clip_g_weights.begin() + (chunk_idx + 1) * chunk_len);

                auto input_ids       = vector_to_ggml_tensor_i32(work_ctx, chunk_tokens);
                size_t max_token_idx = 0;

                clip_g->compute(n_threads,
                                input_ids,
                                0,
                                nullptr,
                                max_token_idx,
                                false,
                                clip_skip,
                                &chunk_hidden_states_g,
                                work_ctx);

                {
                    auto tensor         = chunk_hidden_states_g;
                    float original_mean = ggml_ext_tensor_mean(tensor);
                    for (int i2 = 0; i2 < tensor->ne[2]; i2++) {
                        for (int i1 = 0; i1 < tensor->ne[1]; i1++) {
                            for (int i0 = 0; i0 < tensor->ne[0]; i0++) {
                                float value = ggml_ext_tensor_get_f32(tensor, i0, i1, i2);
                                value *= chunk_weights[i1];
                                ggml_ext_tensor_set_f32(tensor, value, i0, i1, i2);
                            }
                        }
                    }
                    float new_mean = ggml_ext_tensor_mean(tensor);
                    ggml_ext_tensor_scale_inplace(tensor, (original_mean / new_mean));
                }

                if (chunk_idx == 0) {
                    auto it       = std::find(chunk_tokens.begin(), chunk_tokens.end(), clip_g_tokenizer.EOS_TOKEN_ID);
                    max_token_idx = std::min<size_t>(std::distance(chunk_tokens.begin(), it), chunk_tokens.size() - 1);
                    clip_g->compute(n_threads,
                                    input_ids,
                                    0,
                                    nullptr,
                                    max_token_idx,
                                    true,
                                    clip_skip,
                                    &pooled_g,
                                    work_ctx);
                }
            } else {
                chunk_hidden_states_g = ggml_new_tensor_2d(work_ctx, GGML_TYPE_F32, 1280, chunk_len);
                ggml_set_f32(chunk_hidden_states_g, 0.f);
                if (chunk_idx == 0) {
                    pooled_g = ggml_new_tensor_1d(work_ctx, GGML_TYPE_F32, 1280);
                    ggml_set_f32(pooled_g, 0.f);
                }
            }

            // t5
            if (t5) {
                std::vector<int> chunk_tokens(t5_tokens.begin() + chunk_idx * chunk_len,
                                              t5_tokens.begin() + (chunk_idx + 1) * chunk_len);
                std::vector<float> chunk_weights(t5_weights.begin() + chunk_idx * chunk_len,
                                                 t5_weights.begin() + (chunk_idx + 1) * chunk_len);

                auto input_ids = vector_to_ggml_tensor_i32(work_ctx, chunk_tokens);

                t5->compute(n_threads,
                            input_ids,
                            nullptr,
                            &chunk_hidden_states_t5,
                            work_ctx);
                {
                    auto tensor         = chunk_hidden_states_t5;
                    float original_mean = ggml_ext_tensor_mean(tensor);
                    for (int i2 = 0; i2 < tensor->ne[2]; i2++) {
                        for (int i1 = 0; i1 < tensor->ne[1]; i1++) {
                            for (int i0 = 0; i0 < tensor->ne[0]; i0++) {
                                float value = ggml_ext_tensor_get_f32(tensor, i0, i1, i2);
                                value *= chunk_weights[i1];
                                ggml_ext_tensor_set_f32(tensor, value, i0, i1, i2);
                            }
                        }
                    }
                    float new_mean = ggml_ext_tensor_mean(tensor);
                    ggml_ext_tensor_scale_inplace(tensor, (original_mean / new_mean));
                }
            } else {
                chunk_hidden_states_t5 = ggml_new_tensor_2d(work_ctx, GGML_TYPE_F32, 4096, chunk_len);
                ggml_set_f32(chunk_hidden_states_t5, 0.f);
            }

            auto chunk_hidden_states_lg_pad = ggml_new_tensor_3d(work_ctx,
                                                                 chunk_hidden_states_l->type,
                                                                 4096,
                                                                 chunk_hidden_states_l->ne[1],
                                                                 chunk_hidden_states_l->ne[2]);  // [n_token, 4096]

            for (int i2 = 0; i2 < chunk_hidden_states_lg_pad->ne[2]; i2++) {
                for (int i1 = 0; i1 < chunk_hidden_states_lg_pad->ne[1]; i1++) {
                    for (int i0 = 0; i0 < chunk_hidden_states_lg_pad->ne[0]; i0++) {
                        float value = 0.f;
                        if (i0 < chunk_hidden_states_l->ne[0]) {
                            value = ggml_ext_tensor_get_f32(chunk_hidden_states_l, i0, i1, i2);
                        } else if (i0 < chunk_hidden_states_l->ne[0] + chunk_hidden_states_g->ne[0]) {
                            value = ggml_ext_tensor_get_f32(chunk_hidden_states_g, i0 - chunk_hidden_states_l->ne[0], i1, i2);
                        }
                        ggml_ext_tensor_set_f32(chunk_hidden_states_lg_pad, value, i0, i1, i2);
                    }
                }
            }

            chunk_hidden_states = ggml_ext_tensor_concat(work_ctx, chunk_hidden_states_lg_pad, chunk_hidden_states_t5, 1);  // [n_token*2, 4096]

            if (chunk_idx == 0) {
                pooled = ggml_ext_tensor_concat(work_ctx, pooled_l, pooled_g, 0);  // [768 + 1280]
            }

            int64_t t1 = ggml_time_ms();
            LOG_DEBUG("computing condition graph completed, taking %" PRId64 " ms", t1 - t0);
            if (zero_out_masked) {
                float* vec = (float*)chunk_hidden_states->data;
                for (int i = 0; i < ggml_nelements(chunk_hidden_states); i++) {
                    vec[i] = 0;
                }
            }

            hidden_states_vec.insert(hidden_states_vec.end(),
                                     (float*)chunk_hidden_states->data,
                                     ((float*)chunk_hidden_states->data) + ggml_nelements(chunk_hidden_states));
        }

        if (hidden_states_vec.size() > 0) {
            hidden_states = vector_to_ggml_tensor(work_ctx, hidden_states_vec);
            hidden_states = ggml_reshape_2d(work_ctx,
                                            hidden_states,
                                            chunk_hidden_states->ne[0],
                                            ggml_nelements(hidden_states) / chunk_hidden_states->ne[0]);
        } else {
            hidden_states = ggml_new_tensor_2d(work_ctx, GGML_TYPE_F32, 4096, 256);
            ggml_set_f32(hidden_states, 0.f);
        }
        if (pooled == nullptr) {
            pooled = ggml_new_tensor_1d(work_ctx, GGML_TYPE_F32, 2048);
            ggml_set_f32(pooled, 0.f);
        }
        return {hidden_states, pooled, nullptr};
    }

    SDCondition get_learned_condition(ggml_context* work_ctx,
                                      int n_threads,
                                      const ConditionerParams& conditioner_params) override {
        auto tokens_and_weights = tokenize(conditioner_params.text, 77, true);
        return get_learned_condition_common(work_ctx,
                                            n_threads,
                                            tokens_and_weights,
                                            conditioner_params.clip_skip,
                                            conditioner_params.zero_out_masked);
    }
};

struct FluxCLIPEmbedder : public Conditioner {
    CLIPTokenizer clip_l_tokenizer;
    T5UniGramTokenizer t5_tokenizer;
    std::shared_ptr<CLIPTextModelRunner> clip_l;
    std::shared_ptr<T5Runner> t5;
    size_t chunk_len = 256;

    FluxCLIPEmbedder(ggml_backend_t backend,
                     bool offload_params_to_cpu,
                     const String2TensorStorage& tensor_storage_map = {}) {
        bool use_clip_l = false;
        bool use_t5     = false;
        for (auto pair : tensor_storage_map) {
            if (pair.first.find("text_encoders.clip_l") != std::string::npos) {
                use_clip_l = true;
            } else if (pair.first.find("text_encoders.t5xxl") != std::string::npos) {
                use_t5 = true;
            }
        }

        if (!use_clip_l && !use_t5) {
            LOG_WARN("IMPORTANT NOTICE: No text encoders provided, cannot process prompts!");
            return;
        }

        if (use_clip_l) {
            clip_l = std::make_shared<CLIPTextModelRunner>(backend, offload_params_to_cpu, tensor_storage_map, "text_encoders.clip_l.transformer.text_model", OPENAI_CLIP_VIT_L_14, true);
        } else {
            LOG_WARN("clip_l text encoder not found! Prompt adherence might be degraded.");
        }
        if (use_t5) {
            t5 = std::make_shared<T5Runner>(backend, offload_params_to_cpu, tensor_storage_map, "text_encoders.t5xxl.transformer");
        } else {
            LOG_WARN("t5xxl text encoder not found! Prompt adherence might be degraded.");
        }
    }

    void get_param_tensors(std::map<std::string, struct ggml_tensor*>& tensors) override {
        if (clip_l) {
            clip_l->get_param_tensors(tensors, "text_encoders.clip_l.transformer.text_model");
        }
        if (t5) {
            t5->get_param_tensors(tensors, "text_encoders.t5xxl.transformer");
        }
    }

    void alloc_params_buffer() override {
        if (clip_l) {
            clip_l->alloc_params_buffer();
        }
        if (t5) {
            t5->alloc_params_buffer();
        }
    }

    void free_params_buffer() override {
        if (clip_l) {
            clip_l->free_params_buffer();
        }
        if (t5) {
            t5->free_params_buffer();
        }
    }

    size_t get_params_buffer_size() override {
        size_t buffer_size = 0;
        if (clip_l) {
            buffer_size += clip_l->get_params_buffer_size();
        }
        if (t5) {
            buffer_size += t5->get_params_buffer_size();
        }
        return buffer_size;
    }

    void set_weight_adapter(const std::shared_ptr<WeightAdapter>& adapter) {
        if (clip_l) {
            clip_l->set_weight_adapter(adapter);
        }
        if (t5) {
            t5->set_weight_adapter(adapter);
        }
    }

    std::vector<std::pair<std::vector<int>, std::vector<float>>> tokenize(std::string text,
                                                                          size_t max_length = 0,
                                                                          bool padding      = false) {
        auto parsed_attention = parse_prompt_attention(text);

        {
            std::stringstream ss;
            ss << "[";
            for (const auto& item : parsed_attention) {
                ss << "['" << item.first << "', " << item.second << "], ";
            }
            ss << "]";
            LOG_DEBUG("parse '%s' to %s", text.c_str(), ss.str().c_str());
        }

        auto on_new_token_cb = [&](std::string& str, std::vector<int32_t>& bpe_tokens) -> bool {
            return false;
        };

        std::vector<int> clip_l_tokens;
        std::vector<float> clip_l_weights;
        std::vector<int> t5_tokens;
        std::vector<float> t5_weights;
        for (const auto& item : parsed_attention) {
            const std::string& curr_text = item.first;
            float curr_weight            = item.second;
            if (clip_l) {
                std::vector<int> curr_tokens = clip_l_tokenizer.encode(curr_text, on_new_token_cb);
                clip_l_tokens.insert(clip_l_tokens.end(), curr_tokens.begin(), curr_tokens.end());
                clip_l_weights.insert(clip_l_weights.end(), curr_tokens.size(), curr_weight);
            }
            if (t5) {
                std::vector<int> curr_tokens = t5_tokenizer.Encode(curr_text, true);
                t5_tokens.insert(t5_tokens.end(), curr_tokens.begin(), curr_tokens.end());
                t5_weights.insert(t5_weights.end(), curr_tokens.size(), curr_weight);
            }
        }

        if (clip_l) {
            clip_l_tokenizer.pad_tokens(clip_l_tokens, clip_l_weights, 77, padding);
        }
        if (t5) {
            t5_tokenizer.pad_tokens(t5_tokens, t5_weights, nullptr, max_length, padding);
        }

        // for (int i = 0; i < clip_l_tokens.size(); i++) {
        //     std::cout << clip_l_tokens[i] << ":" << clip_l_weights[i] << ", ";
        // }
        // std::cout << std::endl;

        // for (int i = 0; i < t5_tokens.size(); i++) {
        //     std::cout << t5_tokens[i] << ":" << t5_weights[i] << ", ";
        // }
        // std::cout << std::endl;

        return {{clip_l_tokens, clip_l_weights}, {t5_tokens, t5_weights}};
    }

    SDCondition get_learned_condition_common(ggml_context* work_ctx,
                                             int n_threads,
                                             std::vector<std::pair<std::vector<int>, std::vector<float>>> token_and_weights,
                                             int clip_skip,
                                             bool zero_out_masked = false) {
        auto& clip_l_tokens  = token_and_weights[0].first;
        auto& clip_l_weights = token_and_weights[0].second;
        auto& t5_tokens      = token_and_weights[1].first;
        auto& t5_weights     = token_and_weights[1].second;

        if (clip_skip <= 0) {
            clip_skip = 2;
        }

        int64_t t0                              = ggml_time_ms();
        struct ggml_tensor* hidden_states       = nullptr;  // [N, n_token, 4096]
        struct ggml_tensor* chunk_hidden_states = nullptr;  // [n_token, 4096]
        struct ggml_tensor* pooled              = nullptr;  // [768,]
        std::vector<float> hidden_states_vec;

        size_t chunk_count = std::max(clip_l_tokens.size() > 0 ? chunk_len : 0, t5_tokens.size()) / chunk_len;
        for (int chunk_idx = 0; chunk_idx < chunk_count; chunk_idx++) {
            // clip_l
            if (chunk_idx == 0) {
                if (clip_l) {
                    size_t chunk_len_l = 77;
                    std::vector<int> chunk_tokens(clip_l_tokens.begin(),
                                                  clip_l_tokens.begin() + chunk_len_l);
                    std::vector<float> chunk_weights(clip_l_weights.begin(),
                                                     clip_l_weights.begin() + chunk_len_l);

                    auto input_ids       = vector_to_ggml_tensor_i32(work_ctx, chunk_tokens);
                    size_t max_token_idx = 0;

                    auto it       = std::find(chunk_tokens.begin(), chunk_tokens.end(), clip_l_tokenizer.EOS_TOKEN_ID);
                    max_token_idx = std::min<size_t>(std::distance(chunk_tokens.begin(), it), chunk_tokens.size() - 1);

                    clip_l->compute(n_threads,
                                    input_ids,
                                    0,
                                    nullptr,
                                    max_token_idx,
                                    true,
                                    clip_skip,
                                    &pooled,
                                    work_ctx);
                }
            }

            // t5
            if (t5) {
                std::vector<int> chunk_tokens(t5_tokens.begin() + chunk_idx * chunk_len,
                                              t5_tokens.begin() + (chunk_idx + 1) * chunk_len);
                std::vector<float> chunk_weights(t5_weights.begin() + chunk_idx * chunk_len,
                                                 t5_weights.begin() + (chunk_idx + 1) * chunk_len);

                auto input_ids = vector_to_ggml_tensor_i32(work_ctx, chunk_tokens);

                t5->compute(n_threads,
                            input_ids,
                            nullptr,
                            &chunk_hidden_states,
                            work_ctx);
                {
                    auto tensor         = chunk_hidden_states;
                    float original_mean = ggml_ext_tensor_mean(tensor);
                    for (int i2 = 0; i2 < tensor->ne[2]; i2++) {
                        for (int i1 = 0; i1 < tensor->ne[1]; i1++) {
                            for (int i0 = 0; i0 < tensor->ne[0]; i0++) {
                                float value = ggml_ext_tensor_get_f32(tensor, i0, i1, i2);
                                value *= chunk_weights[i1];
                                ggml_ext_tensor_set_f32(tensor, value, i0, i1, i2);
                            }
                        }
                    }
                    float new_mean = ggml_ext_tensor_mean(tensor);
                    ggml_ext_tensor_scale_inplace(tensor, (original_mean / new_mean));
                }
            } else {
                chunk_hidden_states = ggml_new_tensor_2d(work_ctx, GGML_TYPE_F32, 4096, chunk_len);
                ggml_set_f32(chunk_hidden_states, 0.f);
            }

            int64_t t1 = ggml_time_ms();
            LOG_DEBUG("computing condition graph completed, taking %" PRId64 " ms", t1 - t0);
            if (zero_out_masked) {
                float* vec = (float*)chunk_hidden_states->data;
                for (int i = 0; i < ggml_nelements(chunk_hidden_states); i++) {
                    vec[i] = 0;
                }
            }

            hidden_states_vec.insert(hidden_states_vec.end(),
                                     (float*)chunk_hidden_states->data,
                                     ((float*)chunk_hidden_states->data) + ggml_nelements(chunk_hidden_states));
        }

        if (hidden_states_vec.size() > 0) {
            hidden_states = vector_to_ggml_tensor(work_ctx, hidden_states_vec);
            hidden_states = ggml_reshape_2d(work_ctx,
                                            hidden_states,
                                            chunk_hidden_states->ne[0],
                                            ggml_nelements(hidden_states) / chunk_hidden_states->ne[0]);
        } else {
            hidden_states = ggml_new_tensor_2d(work_ctx, GGML_TYPE_F32, 4096, 256);
            ggml_set_f32(hidden_states, 0.f);
        }
        if (pooled == nullptr) {
            pooled = ggml_new_tensor_1d(work_ctx, GGML_TYPE_F32, 768);
            ggml_set_f32(pooled, 0.f);
        }
        return {hidden_states, pooled, nullptr};
    }

    SDCondition get_learned_condition(ggml_context* work_ctx,
                                      int n_threads,
                                      const ConditionerParams& conditioner_params) override {
        auto tokens_and_weights = tokenize(conditioner_params.text, chunk_len, true);
        return get_learned_condition_common(work_ctx,
                                            n_threads,
                                            tokens_and_weights,
                                            conditioner_params.clip_skip,
                                            conditioner_params.zero_out_masked);
    }
};

struct T5CLIPEmbedder : public Conditioner {
    T5UniGramTokenizer t5_tokenizer;
    std::shared_ptr<T5Runner> t5;
    size_t chunk_len = 512;
    bool use_mask    = false;
    int mask_pad     = 1;
    bool is_umt5     = false;

    T5CLIPEmbedder(ggml_backend_t backend,
                   bool offload_params_to_cpu,
                   const String2TensorStorage& tensor_storage_map = {},
                   bool use_mask                                  = false,
                   int mask_pad                                   = 1,
                   bool is_umt5                                   = false)
        : use_mask(use_mask), mask_pad(mask_pad), t5_tokenizer(is_umt5) {
        bool use_t5 = false;
        for (auto pair : tensor_storage_map) {
            if (pair.first.find("text_encoders.t5xxl") != std::string::npos) {
                use_t5 = true;
            }
        }

        if (!use_t5) {
            LOG_WARN("IMPORTANT NOTICE: No text encoders provided, cannot process prompts!");
            return;
        } else {
            t5 = std::make_shared<T5Runner>(backend, offload_params_to_cpu, tensor_storage_map, "text_encoders.t5xxl.transformer", is_umt5);
        }
    }

    void get_param_tensors(std::map<std::string, struct ggml_tensor*>& tensors) override {
        if (t5) {
            t5->get_param_tensors(tensors, "text_encoders.t5xxl.transformer");
        }
    }

    void alloc_params_buffer() override {
        if (t5) {
            t5->alloc_params_buffer();
        }
    }

    void free_params_buffer() override {
        if (t5) {
            t5->free_params_buffer();
        }
    }

    size_t get_params_buffer_size() override {
        size_t buffer_size = 0;
        if (t5) {
            buffer_size += t5->get_params_buffer_size();
        }
        return buffer_size;
    }

    void set_weight_adapter(const std::shared_ptr<WeightAdapter>& adapter) override {
        if (t5) {
            t5->set_weight_adapter(adapter);
        }
    }

    std::tuple<std::vector<int>, std::vector<float>, std::vector<float>> tokenize(std::string text,
                                                                                  size_t max_length = 0,
                                                                                  bool padding      = false) {
        auto parsed_attention = parse_prompt_attention(text);

        {
            std::stringstream ss;
            ss << "[";
            for (const auto& item : parsed_attention) {
                ss << "['" << item.first << "', " << item.second << "], ";
            }
            ss << "]";
            LOG_DEBUG("parse '%s' to %s", text.c_str(), ss.str().c_str());
        }

        auto on_new_token_cb = [&](std::string& str, std::vector<int32_t>& bpe_tokens) -> bool {
            return false;
        };

        std::vector<int> t5_tokens;
        std::vector<float> t5_weights;
        std::vector<float> t5_mask;
        if (t5) {
            for (const auto& item : parsed_attention) {
                const std::string& curr_text = item.first;
                float curr_weight            = item.second;

                std::vector<int> curr_tokens = t5_tokenizer.Encode(curr_text, true);
                t5_tokens.insert(t5_tokens.end(), curr_tokens.begin(), curr_tokens.end());
                t5_weights.insert(t5_weights.end(), curr_tokens.size(), curr_weight);
            }

            t5_tokenizer.pad_tokens(t5_tokens, t5_weights, &t5_mask, max_length, padding);
        }
        return {t5_tokens, t5_weights, t5_mask};
    }

    void modify_mask_to_attend_padding(struct ggml_tensor* mask, int max_seq_length, int num_extra_padding = 8) {
        float* mask_data = (float*)mask->data;
        int num_pad      = 0;
        for (int64_t i = 0; i < max_seq_length; i++) {
            if (num_pad >= num_extra_padding) {
                break;
            }
            if (std::isinf(mask_data[i])) {
                mask_data[i] = 0;
                ++num_pad;
            }
        }
        // LOG_DEBUG("PAD: %d", num_pad);
    }

    SDCondition get_learned_condition_common(ggml_context* work_ctx,
                                             int n_threads,
                                             std::tuple<std::vector<int>, std::vector<float>, std::vector<float>> token_and_weights,
                                             int clip_skip,
                                             bool zero_out_masked = false) {
        if (!t5) {
            auto hidden_states = ggml_new_tensor_2d(work_ctx, GGML_TYPE_F32, 4096, 256);
            ggml_set_f32(hidden_states, 0.f);
            auto t5_attn_mask = ggml_new_tensor_1d(work_ctx, GGML_TYPE_F32, 256);
            ggml_set_f32(t5_attn_mask, -HUGE_VALF);
            return {hidden_states, t5_attn_mask, nullptr};
        }
        auto& t5_tokens        = std::get<0>(token_and_weights);
        auto& t5_weights       = std::get<1>(token_and_weights);
        auto& t5_attn_mask_vec = std::get<2>(token_and_weights);

        int64_t t0                              = ggml_time_ms();
        struct ggml_tensor* hidden_states       = nullptr;  // [N, n_token, 4096]
        struct ggml_tensor* chunk_hidden_states = nullptr;  // [n_token, 4096]
        struct ggml_tensor* pooled              = nullptr;
        struct ggml_tensor* t5_attn_mask        = vector_to_ggml_tensor(work_ctx, t5_attn_mask_vec);  // [n_token]

        std::vector<float> hidden_states_vec;

        size_t chunk_count = t5_tokens.size() / chunk_len;

        for (int chunk_idx = 0; chunk_idx < chunk_count; chunk_idx++) {
            // t5
            std::vector<int> chunk_tokens(t5_tokens.begin() + chunk_idx * chunk_len,
                                          t5_tokens.begin() + (chunk_idx + 1) * chunk_len);
            std::vector<float> chunk_weights(t5_weights.begin() + chunk_idx * chunk_len,
                                             t5_weights.begin() + (chunk_idx + 1) * chunk_len);
            std::vector<float> chunk_mask(t5_attn_mask_vec.begin() + chunk_idx * chunk_len,
                                          t5_attn_mask_vec.begin() + (chunk_idx + 1) * chunk_len);

            auto input_ids          = vector_to_ggml_tensor_i32(work_ctx, chunk_tokens);
            auto t5_attn_mask_chunk = use_mask ? vector_to_ggml_tensor(work_ctx, chunk_mask) : nullptr;

            t5->compute(n_threads,
                        input_ids,
                        t5_attn_mask_chunk,
                        &chunk_hidden_states,
                        work_ctx);
            {
                auto tensor         = chunk_hidden_states;
                float original_mean = ggml_ext_tensor_mean(tensor);
                for (int i2 = 0; i2 < tensor->ne[2]; i2++) {
                    for (int i1 = 0; i1 < tensor->ne[1]; i1++) {
                        for (int i0 = 0; i0 < tensor->ne[0]; i0++) {
                            float value = ggml_ext_tensor_get_f32(tensor, i0, i1, i2);
                            value *= chunk_weights[i1];
                            ggml_ext_tensor_set_f32(tensor, value, i0, i1, i2);
                        }
                    }
                }
                float new_mean = ggml_ext_tensor_mean(tensor);
                ggml_ext_tensor_scale_inplace(tensor, (original_mean / new_mean));
            }

            int64_t t1 = ggml_time_ms();
            LOG_DEBUG("computing condition graph completed, taking %" PRId64 " ms", t1 - t0);
            if (zero_out_masked) {
                auto tensor = chunk_hidden_states;
                for (int i2 = 0; i2 < tensor->ne[2]; i2++) {
                    for (int i1 = 0; i1 < tensor->ne[1]; i1++) {
                        for (int i0 = 0; i0 < tensor->ne[0]; i0++) {
                            if (chunk_mask[i1] < 0.f) {
                                ggml_ext_tensor_set_f32(tensor, 0.f, i0, i1, i2);
                            }
                        }
                    }
                }
            }

            hidden_states_vec.insert(hidden_states_vec.end(),
                                     (float*)chunk_hidden_states->data,
                                     ((float*)chunk_hidden_states->data) + ggml_nelements(chunk_hidden_states));
        }

        GGML_ASSERT(hidden_states_vec.size() > 0);
        hidden_states = vector_to_ggml_tensor(work_ctx, hidden_states_vec);
        hidden_states = ggml_reshape_2d(work_ctx,
                                        hidden_states,
                                        chunk_hidden_states->ne[0],
                                        ggml_nelements(hidden_states) / chunk_hidden_states->ne[0]);

        modify_mask_to_attend_padding(t5_attn_mask, ggml_nelements(t5_attn_mask), mask_pad);

        return {hidden_states, t5_attn_mask, nullptr};
    }

    SDCondition get_learned_condition(ggml_context* work_ctx,
                                      int n_threads,
                                      const ConditionerParams& conditioner_params) override {
        auto tokens_and_weights = tokenize(conditioner_params.text, chunk_len, true);
        return get_learned_condition_common(work_ctx,
                                            n_threads,
                                            tokens_and_weights,
                                            conditioner_params.clip_skip,
                                            conditioner_params.zero_out_masked);
    }
};

struct LLMEmbedder : public Conditioner {
    SDVersion version;
    std::shared_ptr<LLM::BPETokenizer> tokenizer;
    std::shared_ptr<LLM::LLMRunner> llm;

    LLMEmbedder(ggml_backend_t backend,
                bool offload_params_to_cpu,
                const String2TensorStorage& tensor_storage_map = {},
                SDVersion version                              = VERSION_QWEN_IMAGE,
                const std::string prefix                       = "",
                bool enable_vision                             = false)
        : version(version) {
        LLM::LLMArch arch = LLM::LLMArch::QWEN2_5_VL;
        if (sd_version_is_flux2(version)) {
            arch = LLM::LLMArch::MISTRAL_SMALL_3_2;
<<<<<<< HEAD
        } else if (sd_version_is_z_image(version)) {
            arch = LLM::LLMArch::QWEN3;
=======
>>>>>>> bc802253
        }
        if (arch == LLM::LLMArch::MISTRAL_SMALL_3_2) {
            tokenizer = std::make_shared<LLM::MistralTokenizer>();
        } else {
            tokenizer = std::make_shared<LLM::Qwen2Tokenizer>();
        }
        llm = std::make_shared<LLM::LLMRunner>(arch,
                                               backend,
                                               offload_params_to_cpu,
                                               tensor_storage_map,
                                               "text_encoders.llm",
                                               enable_vision);
    }

    void get_param_tensors(std::map<std::string, struct ggml_tensor*>& tensors) override {
        llm->get_param_tensors(tensors, "text_encoders.llm");
    }

    void alloc_params_buffer() override {
        llm->alloc_params_buffer();
    }

    void free_params_buffer() override {
        llm->free_params_buffer();
    }

    size_t get_params_buffer_size() override {
        size_t buffer_size = 0;
        buffer_size += llm->get_params_buffer_size();
        return buffer_size;
    }

    void set_weight_adapter(const std::shared_ptr<WeightAdapter>& adapter) override {
        if (llm) {
            llm->set_weight_adapter(adapter);
        }
    }

    std::tuple<std::vector<int>, std::vector<float>> tokenize(std::string text,
                                                              std::pair<int, int> attn_range,
                                                              size_t max_length = 0,
                                                              bool padding      = false) {
        std::vector<std::pair<std::string, float>> parsed_attention;
        parsed_attention.emplace_back(text.substr(0, attn_range.first), 1.f);
        if (attn_range.second - attn_range.first > 0) {
            auto new_parsed_attention = parse_prompt_attention(text.substr(attn_range.first, attn_range.second - attn_range.first));
            parsed_attention.insert(parsed_attention.end(),
                                    new_parsed_attention.begin(),
                                    new_parsed_attention.end());
        }
        parsed_attention.emplace_back(text.substr(attn_range.second), 1.f);
        {
            std::stringstream ss;
            ss << "[";
            for (const auto& item : parsed_attention) {
                ss << "['" << item.first << "', " << item.second << "], ";
            }
            ss << "]";
            LOG_DEBUG("parse '%s' to %s", text.c_str(), ss.str().c_str());
        }

        std::vector<int> tokens;
        std::vector<float> weights;
        for (const auto& item : parsed_attention) {
            const std::string& curr_text = item.first;
            float curr_weight            = item.second;
            std::vector<int> curr_tokens = tokenizer->tokenize(curr_text, nullptr);
            tokens.insert(tokens.end(), curr_tokens.begin(), curr_tokens.end());
            weights.insert(weights.end(), curr_tokens.size(), curr_weight);
        }

        tokenizer->pad_tokens(tokens, weights, max_length, padding);

        // for (int i = 0; i < tokens.size(); i++) {
        //     std::cout << tokens[i] << ":" << weights[i] << ", " << i << std::endl;
        // }
        // std::cout << std::endl;

        return {tokens, weights};
    }

    SDCondition get_learned_condition(ggml_context* work_ctx,
                                      int n_threads,
                                      const ConditionerParams& conditioner_params) override {
        std::string prompt;
        std::vector<std::pair<int, ggml_tensor*>> image_embeds;
        std::pair<int, int> prompt_attn_range;
        int prompt_template_encode_start_idx = 34;
        std::set<int> out_layers;
        if (llm->enable_vision && conditioner_params.ref_images.size() > 0) {
            LOG_INFO("QwenImageEditPlusPipeline");
            prompt_template_encode_start_idx = 64;
            int image_embed_idx              = 64 + 6;

            int min_pixels          = 384 * 384;
            int max_pixels          = 560 * 560;
            std::string placeholder = "<|image_pad|>";
            std::string img_prompt;

            for (int i = 0; i < conditioner_params.ref_images.size(); i++) {
                sd_image_f32_t image = sd_image_t_to_sd_image_f32_t(*conditioner_params.ref_images[i]);
                double factor        = llm->params.vision.patch_size * llm->params.vision.spatial_merge_size;
                int height           = image.height;
                int width            = image.width;
                int h_bar            = static_cast<int>(std::round(height / factor)) * factor;
                int w_bar            = static_cast<int>(std::round(width / factor)) * factor;

                if (static_cast<double>(h_bar) * w_bar > max_pixels) {
                    double beta = std::sqrt((height * width) / static_cast<double>(max_pixels));
                    h_bar       = std::max(static_cast<int>(factor),
                                           static_cast<int>(std::floor(height / beta / factor)) * static_cast<int>(factor));
                    w_bar       = std::max(static_cast<int>(factor),
                                           static_cast<int>(std::floor(width / beta / factor)) * static_cast<int>(factor));
                } else if (static_cast<double>(h_bar) * w_bar < min_pixels) {
                    double beta = std::sqrt(static_cast<double>(min_pixels) / (height * width));
                    h_bar       = static_cast<int>(std::ceil(height * beta / factor)) * static_cast<int>(factor);
                    w_bar       = static_cast<int>(std::ceil(width * beta / factor)) * static_cast<int>(factor);
                }

                LOG_DEBUG("resize conditioner ref image %d from %dx%d to %dx%d", i, image.height, image.width, h_bar, w_bar);

                sd_image_f32_t resized_image = clip_preprocess(image, w_bar, h_bar);
                free(image.data);
                image.data = nullptr;

                ggml_tensor* image_tensor = ggml_new_tensor_4d(work_ctx, GGML_TYPE_F32, resized_image.width, resized_image.height, 3, 1);
                sd_image_f32_to_ggml_tensor(resized_image, image_tensor, false);
                free(resized_image.data);
                resized_image.data = nullptr;

                ggml_tensor* image_embed = nullptr;
                llm->encode_image(n_threads, image_tensor, &image_embed, work_ctx);
                image_embeds.emplace_back(image_embed_idx, image_embed);
                image_embed_idx += 1 + image_embed->ne[1] + 6;

                img_prompt += "Picture " + std::to_string(i + 1) + ": <|vision_start|>";  // [24669, 220, index, 25, 220, 151652]
                int64_t num_image_tokens = image_embed->ne[1];
                img_prompt.reserve(num_image_tokens * placeholder.size());
                for (int j = 0; j < num_image_tokens; j++) {
                    img_prompt += placeholder;
                }
                img_prompt += "<|vision_end|>";
            }

            prompt = "<|im_start|>system\nDescribe the key features of the input image (color, shape, size, texture, objects, background), then explain how the user's text instruction should alter or modify the image. Generate a new image that meets the user's requirements while maintaining consistency with the original input where appropriate.<|im_end|>\n<|im_start|>user\n";
            prompt += img_prompt;

<<<<<<< HEAD
            prompt_attn_range.first = static_cast<int>(prompt.size());
            prompt += conditioner_params.text;
            prompt_attn_range.second = static_cast<int>(prompt.size());

            prompt += "<|im_end|>\n<|im_start|>assistant\n";
        } else if (sd_version_is_flux2(version)) {
            prompt_template_encode_start_idx = 0;
            out_layers                       = {10, 20, 30};

            prompt = "[SYSTEM_PROMPT]You are an AI that reasons about image descriptions. You give structured responses focusing on object relationships, object\nattribution and actions without speculation.[/SYSTEM_PROMPT][INST]";

            prompt_attn_range.first = static_cast<int>(prompt.size());
            prompt += conditioner_params.text;
            prompt_attn_range.second = static_cast<int>(prompt.size());

            prompt += "[/INST]";
        } else if (sd_version_is_z_image(version)) {
            prompt_template_encode_start_idx = 0;
            out_layers                       = {35};  // -2

            prompt = "<|im_start|>user\n";

            prompt_attn_range.first = static_cast<int>(prompt.size());
            prompt += conditioner_params.text;
            prompt_attn_range.second = static_cast<int>(prompt.size());
=======
            prompt_attn_range.first = prompt.size();
            prompt += conditioner_params.text;
            prompt_attn_range.second = prompt.size();
>>>>>>> bc802253

            prompt += "<|im_end|>\n<|im_start|>assistant\n";
        } else if (sd_version_is_flux2(version)) {
            prompt_template_encode_start_idx = 0;
            out_layers                       = {10, 20, 30};

            prompt = "[SYSTEM_PROMPT]You are an AI that reasons about image descriptions. You give structured responses focusing on object relationships, object\nattribution and actions without speculation.[/SYSTEM_PROMPT][INST]";

            prompt_attn_range.first = prompt.size();
            prompt += conditioner_params.text;
            prompt_attn_range.second = prompt.size();

            prompt += "[/INST]";
        } else {
            prompt_template_encode_start_idx = 34;

            prompt = "<|im_start|>system\nDescribe the image by detailing the color, shape, size, texture, quantity, text, spatial relationships of the objects and background:<|im_end|>\n<|im_start|>user\n";

<<<<<<< HEAD
            prompt_attn_range.first = static_cast<int>(prompt.size());
            prompt += conditioner_params.text;
            prompt_attn_range.second = static_cast<int>(prompt.size());
=======
            prompt_attn_range.first = prompt.size();
            prompt += conditioner_params.text;
            prompt_attn_range.second = prompt.size();
>>>>>>> bc802253

            prompt += "<|im_end|>\n<|im_start|>assistant\n";
        }

        auto tokens_and_weights = tokenize(prompt, prompt_attn_range, 0, false);
        auto& tokens            = std::get<0>(tokens_and_weights);
        auto& weights           = std::get<1>(tokens_and_weights);

        int64_t t0                        = ggml_time_ms();
        struct ggml_tensor* hidden_states = nullptr;  // [N, n_token, 3584]

        auto input_ids = vector_to_ggml_tensor_i32(work_ctx, tokens);

        llm->compute(n_threads,
                     input_ids,
                     image_embeds,
                     out_layers,
                     &hidden_states,
                     work_ctx);
        {
            auto tensor         = hidden_states;
            float original_mean = ggml_ext_tensor_mean(tensor);
            for (int i2 = 0; i2 < tensor->ne[2]; i2++) {
                for (int i1 = 0; i1 < tensor->ne[1]; i1++) {
                    for (int i0 = 0; i0 < tensor->ne[0]; i0++) {
                        float value = ggml_ext_tensor_get_f32(tensor, i0, i1, i2);
                        value *= weights[i1];
                        ggml_ext_tensor_set_f32(tensor, value, i0, i1, i2);
                    }
                }
            }
            float new_mean = ggml_ext_tensor_mean(tensor);
            ggml_ext_tensor_scale_inplace(tensor, (original_mean / new_mean));
        }

        GGML_ASSERT(hidden_states->ne[1] > prompt_template_encode_start_idx);

        int64_t zero_pad_len = 0;
        if (sd_version_is_flux2(version)) {
            int64_t min_length = 512;
            if (hidden_states->ne[1] - prompt_template_encode_start_idx < min_length) {
                zero_pad_len = min_length - hidden_states->ne[1] + prompt_template_encode_start_idx;
            }
        }

        ggml_tensor* new_hidden_states = ggml_new_tensor_3d(work_ctx,
                                                            GGML_TYPE_F32,
                                                            hidden_states->ne[0],
                                                            hidden_states->ne[1] - prompt_template_encode_start_idx + zero_pad_len,
                                                            hidden_states->ne[2]);

        ggml_ext_tensor_iter(new_hidden_states, [&](ggml_tensor* new_hidden_states, int64_t i0, int64_t i1, int64_t i2, int64_t i3) {
            float value = 0.f;
            if (i1 + prompt_template_encode_start_idx < hidden_states->ne[1]) {
                value = ggml_ext_tensor_get_f32(hidden_states, i0, i1 + prompt_template_encode_start_idx, i2, i3);
            }
            ggml_ext_tensor_set_f32(new_hidden_states, value, i0, i1, i2, i3);
        });

        int64_t t1 = ggml_time_ms();
        LOG_DEBUG("computing condition graph completed, taking %" PRId64 " ms", t1 - t0);
        return {new_hidden_states, nullptr, nullptr};
    }
};

#endif<|MERGE_RESOLUTION|>--- conflicted
+++ resolved
@@ -1638,11 +1638,8 @@
         LLM::LLMArch arch = LLM::LLMArch::QWEN2_5_VL;
         if (sd_version_is_flux2(version)) {
             arch = LLM::LLMArch::MISTRAL_SMALL_3_2;
-<<<<<<< HEAD
         } else if (sd_version_is_z_image(version)) {
             arch = LLM::LLMArch::QWEN3;
-=======
->>>>>>> bc802253
         }
         if (arch == LLM::LLMArch::MISTRAL_SMALL_3_2) {
             tokenizer = std::make_shared<LLM::MistralTokenizer>();
@@ -1790,7 +1787,6 @@
             prompt = "<|im_start|>system\nDescribe the key features of the input image (color, shape, size, texture, objects, background), then explain how the user's text instruction should alter or modify the image. Generate a new image that meets the user's requirements while maintaining consistency with the original input where appropriate.<|im_end|>\n<|im_start|>user\n";
             prompt += img_prompt;
 
-<<<<<<< HEAD
             prompt_attn_range.first = static_cast<int>(prompt.size());
             prompt += conditioner_params.text;
             prompt_attn_range.second = static_cast<int>(prompt.size());
@@ -1816,11 +1812,6 @@
             prompt_attn_range.first = static_cast<int>(prompt.size());
             prompt += conditioner_params.text;
             prompt_attn_range.second = static_cast<int>(prompt.size());
-=======
-            prompt_attn_range.first = prompt.size();
-            prompt += conditioner_params.text;
-            prompt_attn_range.second = prompt.size();
->>>>>>> bc802253
 
             prompt += "<|im_end|>\n<|im_start|>assistant\n";
         } else if (sd_version_is_flux2(version)) {
@@ -1839,15 +1830,9 @@
 
             prompt = "<|im_start|>system\nDescribe the image by detailing the color, shape, size, texture, quantity, text, spatial relationships of the objects and background:<|im_end|>\n<|im_start|>user\n";
 
-<<<<<<< HEAD
             prompt_attn_range.first = static_cast<int>(prompt.size());
             prompt += conditioner_params.text;
             prompt_attn_range.second = static_cast<int>(prompt.size());
-=======
-            prompt_attn_range.first = prompt.size();
-            prompt += conditioner_params.text;
-            prompt_attn_range.second = prompt.size();
->>>>>>> bc802253
 
             prompt += "<|im_end|>\n<|im_start|>assistant\n";
         }
