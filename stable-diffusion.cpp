#include "ggml_extend.hpp"

#include "model.h"
#include "rng.hpp"
#include "rng_philox.hpp"
#include "stable-diffusion.h"
#include "util.h"

#include "conditioner.hpp"
#include "control.hpp"
#include "denoiser.hpp"
#include "diffusion_model.hpp"
#include "esrgan.hpp"
#include "lora.hpp"
#include "pmid.hpp"
#include "tae.hpp"
#include "vae.hpp"

#define STB_IMAGE_IMPLEMENTATION
#define STB_IMAGE_STATIC
#include "stb_image.h"

// #define STB_IMAGE_WRITE_IMPLEMENTATION
// #define STB_IMAGE_WRITE_STATIC
// #include "stb_image_write.h"

const char* model_version_to_str[] = {
    "1.x",
    "2.x",
    "XL",
    "SVD",
    "3 2B"};

const char* sampling_methods_str[] = {
    "Euler A",
    "Euler",
    "Heun",
    "DPM2",
    "DPM++ (2s)",
    "DPM++ (2M)",
    "modified DPM++ (2M)",
    "LCM",
};

/*================================================== Helper Functions ================================================*/

void calculate_alphas_cumprod(float* alphas_cumprod,
                              float linear_start = 0.00085f,
                              float linear_end   = 0.0120,
                              int timesteps      = TIMESTEPS) {
    float ls_sqrt = sqrtf(linear_start);
    float le_sqrt = sqrtf(linear_end);
    float amount  = le_sqrt - ls_sqrt;
    float product = 1.0f;
    for (int i = 0; i < timesteps; i++) {
        float beta = ls_sqrt + amount * ((float)i / (timesteps - 1));
        product *= 1.0f - powf(beta, 2.0f);
        alphas_cumprod[i] = product;
    }
}

/*=============================================== StableDiffusionGGML ================================================*/

class StableDiffusionGGML {
public:
    ggml_backend_t backend             = NULL;  // general backend
    ggml_backend_t clip_backend        = NULL;
    ggml_backend_t control_net_backend = NULL;
    ggml_backend_t vae_backend         = NULL;
    ggml_type model_data_type          = GGML_TYPE_COUNT;

    SDVersion version;
    bool vae_decode_only         = false;
    bool free_params_immediately = false;

    std::shared_ptr<RNG> rng = std::make_shared<STDDefaultRNG>();
    int n_threads            = -1;
    float scale_factor       = 0.18215f;

    std::shared_ptr<Conditioner> cond_stage_model;
    std::shared_ptr<FrozenCLIPVisionEmbedder> clip_vision;  // for svd
    std::shared_ptr<DiffusionModel> diffusion_model;
    std::shared_ptr<AutoEncoderKL> first_stage_model;
    std::shared_ptr<TinyAutoEncoder> tae_first_stage;
    std::shared_ptr<ControlNet> control_net;
    std::shared_ptr<PhotoMakerIDEncoder> pmid_model;
    std::shared_ptr<LoraModel> pmid_lora;

    std::string taesd_path;
    bool use_tiny_autoencoder = false;
    bool vae_tiling           = false;
    bool stacked_id           = false;

    std::map<std::string, struct ggml_tensor*> tensors;

    std::string lora_model_dir;
    // lora_name => multiplier
    std::unordered_map<std::string, float> curr_lora_state;

    std::shared_ptr<Denoiser> denoiser = std::make_shared<CompVisDenoiser>();

    StableDiffusionGGML() = default;

    StableDiffusionGGML(int n_threads,
                        bool vae_decode_only,
                        bool free_params_immediately,
                        std::string lora_model_dir,
                        rng_type_t rng_type)
        : n_threads(n_threads),
          vae_decode_only(vae_decode_only),
          free_params_immediately(free_params_immediately),
          lora_model_dir(lora_model_dir) {
        if (rng_type == STD_DEFAULT_RNG) {
            rng = std::make_shared<STDDefaultRNG>();
        } else if (rng_type == CUDA_RNG) {
            rng = std::make_shared<PhiloxRNG>();
        }
    }

    ~StableDiffusionGGML() {
        if (clip_backend != backend) {
            ggml_backend_free(clip_backend);
        }
        if (control_net_backend != backend) {
            ggml_backend_free(control_net_backend);
        }
        if (vae_backend != backend) {
            ggml_backend_free(vae_backend);
        }
        ggml_backend_free(backend);
    }

    bool load_from_file(const std::string& model_path,
                        const std::string& vae_path,
                        const std::string control_net_path,
                        const std::string embeddings_path,
                        const std::string id_embeddings_path,
                        const std::string& taesd_path,
                        bool vae_tiling_,
                        ggml_type wtype,
                        schedule_t schedule,
                        bool clip_on_cpu,
                        bool control_net_cpu,
                        bool vae_on_cpu) {
        use_tiny_autoencoder = taesd_path.size() > 0;
#ifdef SD_USE_CUBLAS
        LOG_DEBUG("Using CUDA backend");
        backend = ggml_backend_cuda_init(0);
#endif
#ifdef SD_USE_METAL
        LOG_DEBUG("Using Metal backend");
        ggml_backend_metal_log_set_callback(ggml_log_callback_default, nullptr);
        backend = ggml_backend_metal_init();
#endif
#ifdef SD_USE_VULKAN
        LOG_DEBUG("Using Vulkan backend");
<<<<<<< HEAD
        backend = ggml_backend_vk_init();
=======
        for (int device = 0; device < ggml_backend_vk_get_device_count(); ++device) {
            backend = ggml_backend_vk_init(device);
        }
        if(!backend) {
            LOG_WARN("Failed to initialize Vulkan backend");
        }
>>>>>>> 2e28afb2
#endif

        if (!backend) {
            LOG_DEBUG("Using CPU backend");
            backend = ggml_backend_cpu_init();
        }
#ifdef SD_USE_FLASH_ATTENTION
#if defined(SD_USE_CUBLAS) || defined(SD_USE_METAL) || defined(SD_USE_VULKAN)
        LOG_WARN("Flash Attention not supported with GPU Backend");
#else
        LOG_INFO("Flash Attention enabled");
#endif
#endif
        LOG_INFO("loading model from '%s'", model_path.c_str());
        ModelLoader model_loader;

        vae_tiling = vae_tiling_;

        if (!model_loader.init_from_file(model_path)) {
            LOG_ERROR("init model loader from file failed: '%s'", model_path.c_str());
            return false;
        }

        if (vae_path.size() > 0) {
            LOG_INFO("loading vae from '%s'", vae_path.c_str());
            if (!model_loader.init_from_file(vae_path, "vae.")) {
                LOG_WARN("loading vae from '%s' failed", vae_path.c_str());
            }
        }

        version = model_loader.get_sd_version();
        if (version == VERSION_COUNT) {
            LOG_ERROR("get sd version from file failed: '%s'", model_path.c_str());
            return false;
        }

        LOG_INFO("Stable Diffusion %s ", model_version_to_str[version]);
        if (wtype == GGML_TYPE_COUNT) {
            model_data_type = model_loader.get_sd_wtype();
        } else {
            model_data_type = wtype;
        }
        LOG_INFO("Stable Diffusion weight type: %s", ggml_type_name(model_data_type));
        LOG_DEBUG("ggml tensor size = %d bytes", (int)sizeof(ggml_tensor));

        if (version == VERSION_XL) {
            scale_factor = 0.13025f;
            if (vae_path.size() == 0 && taesd_path.size() == 0) {
                LOG_WARN(
                    "!!!It looks like you are using SDXL model. "
                    "If you find that the generated images are completely black, "
                    "try specifying SDXL VAE FP16 Fix with the --vae parameter. "
                    "You can find it here: https://huggingface.co/madebyollin/sdxl-vae-fp16-fix/blob/main/sdxl_vae.safetensors");
            }
        } else if (version == VERSION_3_2B) {
            scale_factor = 1.5305f;
        }

        if (version == VERSION_SVD) {
            clip_vision = std::make_shared<FrozenCLIPVisionEmbedder>(backend, model_data_type);
            clip_vision->alloc_params_buffer();
            clip_vision->get_param_tensors(tensors);

            diffusion_model = std::make_shared<UNetModel>(backend, model_data_type, version);
            diffusion_model->alloc_params_buffer();
            diffusion_model->get_param_tensors(tensors);

            first_stage_model = std::make_shared<AutoEncoderKL>(backend, model_data_type, vae_decode_only, true, version);
            LOG_DEBUG("vae_decode_only %d", vae_decode_only);
            first_stage_model->alloc_params_buffer();
            first_stage_model->get_param_tensors(tensors, "first_stage_model");
        } else {
            clip_backend = backend;
            if (!ggml_backend_is_cpu(backend) && version == VERSION_3_2B && model_data_type != GGML_TYPE_F32) {
                clip_on_cpu = true;
                LOG_INFO("set clip_on_cpu to true");
            }
            if (clip_on_cpu && !ggml_backend_is_cpu(backend)) {
                LOG_INFO("CLIP: Using CPU backend");
                clip_backend = ggml_backend_cpu_init();
            }
            if (version == VERSION_3_2B) {
                cond_stage_model = std::make_shared<SD3CLIPEmbedder>(clip_backend, model_data_type);
                diffusion_model  = std::make_shared<MMDiTModel>(backend, model_data_type, version);
            } else {
                cond_stage_model = std::make_shared<FrozenCLIPEmbedderWithCustomWords>(clip_backend, model_data_type, embeddings_path, version);
                diffusion_model  = std::make_shared<UNetModel>(backend, model_data_type, version);
            }
            cond_stage_model->alloc_params_buffer();
            cond_stage_model->get_param_tensors(tensors);

            diffusion_model->alloc_params_buffer();
            diffusion_model->get_param_tensors(tensors);

            ggml_type vae_type = model_data_type;
            if (version == VERSION_XL) {
                vae_type = GGML_TYPE_F32;  // avoid nan, not work...
            }

            if (!use_tiny_autoencoder) {
                if (vae_on_cpu && !ggml_backend_is_cpu(backend)) {
                    LOG_INFO("VAE Autoencoder: Using CPU backend");
                    vae_backend = ggml_backend_cpu_init();
                } else {
                    vae_backend = backend;
                }
                first_stage_model = std::make_shared<AutoEncoderKL>(vae_backend, vae_type, vae_decode_only, false, version);
                first_stage_model->alloc_params_buffer();
                first_stage_model->get_param_tensors(tensors, "first_stage_model");
            } else {
                tae_first_stage = std::make_shared<TinyAutoEncoder>(backend, model_data_type, vae_decode_only);
            }
            // first_stage_model->get_param_tensors(tensors, "first_stage_model.");

            if (control_net_path.size() > 0) {
                ggml_backend_t controlnet_backend = NULL;
                if (control_net_cpu && !ggml_backend_is_cpu(backend)) {
                    LOG_DEBUG("ControlNet: Using CPU backend");
                    controlnet_backend = ggml_backend_cpu_init();
                } else {
                    controlnet_backend = backend;
                }
                control_net = std::make_shared<ControlNet>(controlnet_backend, model_data_type, version);
            }

            pmid_model = std::make_shared<PhotoMakerIDEncoder>(clip_backend, model_data_type, version);
            if (id_embeddings_path.size() > 0) {
                pmid_lora = std::make_shared<LoraModel>(backend, model_data_type, id_embeddings_path, "");
                if (!pmid_lora->load_from_file(true)) {
                    LOG_WARN("load photomaker lora tensors from %s failed", id_embeddings_path.c_str());
                    return false;
                }
                LOG_INFO("loading stacked ID embedding (PHOTOMAKER) model file from '%s'", id_embeddings_path.c_str());
                if (!model_loader.init_from_file(id_embeddings_path, "pmid.")) {
                    LOG_WARN("loading stacked ID embedding from '%s' failed", id_embeddings_path.c_str());
                } else {
                    stacked_id = true;
                }
            }
            if (stacked_id) {
                if (!pmid_model->alloc_params_buffer()) {
                    LOG_ERROR(" pmid model params buffer allocation failed");
                    return false;
                }
                // LOG_INFO("pmid param memory buffer size = %.2fMB ",
                //     pmid_model->params_buffer_size / 1024.0 / 1024.0);
                pmid_model->get_param_tensors(tensors, "pmid");
            }
            // if(stacked_id){
            //    pmid_model.init_params(GGML_TYPE_F32);
            //    pmid_model.map_by_name(tensors, "pmid.");
            // }
        }

        struct ggml_init_params params;
        params.mem_size   = static_cast<size_t>(10 * 1024) * 1024;  // 10M
        params.mem_buffer = NULL;
        params.no_alloc   = false;
        // LOG_DEBUG("mem_size %u ", params.mem_size);
        struct ggml_context* ctx = ggml_init(params);  // for  alphas_cumprod and is_using_v_parameterization check
        GGML_ASSERT(ctx != NULL);
        ggml_tensor* alphas_cumprod_tensor = ggml_new_tensor_1d(ctx, GGML_TYPE_F32, TIMESTEPS);
        calculate_alphas_cumprod((float*)alphas_cumprod_tensor->data);

        // load weights
        LOG_DEBUG("loading weights");

        int64_t t0 = ggml_time_ms();

        std::set<std::string> ignore_tensors;
        tensors["alphas_cumprod"] = alphas_cumprod_tensor;
        if (use_tiny_autoencoder) {
            ignore_tensors.insert("first_stage_model.");
        }
        if (stacked_id) {
            ignore_tensors.insert("lora.");
        }

        if (vae_decode_only) {
            ignore_tensors.insert("first_stage_model.encoder");
            ignore_tensors.insert("first_stage_model.quant");
        }
        if (version == VERSION_SVD) {
            ignore_tensors.insert("conditioner.embedders.3");
        }
        bool success = model_loader.load_tensors(tensors, backend, ignore_tensors);
        if (!success) {
            LOG_ERROR("load tensors from model loader failed");
            ggml_free(ctx);
            return false;
        }

        // LOG_DEBUG("model size = %.2fMB", total_size / 1024.0 / 1024.0);

        if (version == VERSION_SVD) {
            // diffusion_model->test();
            // first_stage_model->test();
            // return false;
        } else {
            size_t clip_params_mem_size = cond_stage_model->get_params_buffer_size();
            size_t unet_params_mem_size = diffusion_model->get_params_buffer_size();
            size_t vae_params_mem_size  = 0;
            if (!use_tiny_autoencoder) {
                vae_params_mem_size = first_stage_model->get_params_buffer_size();
            } else {
                if (!tae_first_stage->load_from_file(taesd_path)) {
                    return false;
                }
                vae_params_mem_size = tae_first_stage->get_params_buffer_size();
            }
            size_t control_net_params_mem_size = 0;
            if (control_net) {
                if (!control_net->load_from_file(control_net_path)) {
                    return false;
                }
                control_net_params_mem_size = control_net->get_params_buffer_size();
            }
            size_t pmid_params_mem_size = 0;
            if (stacked_id) {
                pmid_params_mem_size = pmid_model->get_params_buffer_size();
            }

            size_t total_params_ram_size  = 0;
            size_t total_params_vram_size = 0;
            if (ggml_backend_is_cpu(clip_backend)) {
                total_params_ram_size += clip_params_mem_size + pmid_params_mem_size;
            } else {
                total_params_vram_size += clip_params_mem_size + pmid_params_mem_size;
            }

            if (ggml_backend_is_cpu(backend)) {
                total_params_ram_size += unet_params_mem_size;
            } else {
                total_params_vram_size += unet_params_mem_size;
            }

            if (ggml_backend_is_cpu(vae_backend)) {
                total_params_ram_size += vae_params_mem_size;
            } else {
                total_params_vram_size += vae_params_mem_size;
            }

            if (ggml_backend_is_cpu(control_net_backend)) {
                total_params_ram_size += control_net_params_mem_size;
            } else {
                total_params_vram_size += control_net_params_mem_size;
            }

            size_t total_params_size = total_params_ram_size + total_params_vram_size;
            LOG_INFO(
                "total params memory size = %.2fMB (VRAM %.2fMB, RAM %.2fMB): "
                "clip %.2fMB(%s), unet %.2fMB(%s), vae %.2fMB(%s), controlnet %.2fMB(%s), pmid %.2fMB(%s)",
                total_params_size / 1024.0 / 1024.0,
                total_params_vram_size / 1024.0 / 1024.0,
                total_params_ram_size / 1024.0 / 1024.0,
                clip_params_mem_size / 1024.0 / 1024.0,
                ggml_backend_is_cpu(clip_backend) ? "RAM" : "VRAM",
                unet_params_mem_size / 1024.0 / 1024.0,
                ggml_backend_is_cpu(backend) ? "RAM" : "VRAM",
                vae_params_mem_size / 1024.0 / 1024.0,
                ggml_backend_is_cpu(vae_backend) ? "RAM" : "VRAM",
                control_net_params_mem_size / 1024.0 / 1024.0,
                ggml_backend_is_cpu(control_net_backend) ? "RAM" : "VRAM",
                pmid_params_mem_size / 1024.0 / 1024.0,
                ggml_backend_is_cpu(clip_backend) ? "RAM" : "VRAM");
        }

        int64_t t1 = ggml_time_ms();
        LOG_INFO("loading model from '%s' completed, taking %.2fs", model_path.c_str(), (t1 - t0) * 1.0f / 1000);

        // check is_using_v_parameterization_for_sd2
        bool is_using_v_parameterization = false;
        if (version == VERSION_2_x) {
            if (is_using_v_parameterization_for_sd2(ctx)) {
                is_using_v_parameterization = true;
            }
        } else if (version == VERSION_SVD) {
            // TODO: V_PREDICTION_EDM
            is_using_v_parameterization = true;
        }

        if (version == VERSION_3_2B) {
            LOG_INFO("running in FLOW mode");
            denoiser = std::make_shared<DiscreteFlowDenoiser>();
        } else if (is_using_v_parameterization) {
            LOG_INFO("running in v-prediction mode");
            denoiser = std::make_shared<CompVisVDenoiser>();
        } else {
            LOG_INFO("running in eps-prediction mode");
        }

        if (schedule != DEFAULT) {
            switch (schedule) {
                case DISCRETE:
                    LOG_INFO("running with discrete schedule");
                    denoiser->schedule = std::make_shared<DiscreteSchedule>();
                    break;
                case KARRAS:
                    LOG_INFO("running with Karras schedule");
                    denoiser->schedule = std::make_shared<KarrasSchedule>();
                    break;
                case AYS:
                    LOG_INFO("Running with Align-Your-Steps schedule");
                    denoiser->schedule          = std::make_shared<AYSSchedule>();
                    denoiser->schedule->version = version;
                    break;
                case DEFAULT:
                    // Don't touch anything.
                    break;
                default:
                    LOG_ERROR("Unknown schedule %i", schedule);
                    abort();
            }
        }

        auto comp_vis_denoiser = std::dynamic_pointer_cast<CompVisDenoiser>(denoiser);
        if (comp_vis_denoiser) {
            for (int i = 0; i < TIMESTEPS; i++) {
                comp_vis_denoiser->sigmas[i]     = std::sqrt((1 - ((float*)alphas_cumprod_tensor->data)[i]) / ((float*)alphas_cumprod_tensor->data)[i]);
                comp_vis_denoiser->log_sigmas[i] = std::log(comp_vis_denoiser->sigmas[i]);
            }
        }

        LOG_DEBUG("finished loaded file");
        ggml_free(ctx);
        return true;
    }

    bool is_using_v_parameterization_for_sd2(ggml_context* work_ctx) {
        struct ggml_tensor* x_t = ggml_new_tensor_4d(work_ctx, GGML_TYPE_F32, 8, 8, 4, 1);
        ggml_set_f32(x_t, 0.5);
        struct ggml_tensor* c = ggml_new_tensor_4d(work_ctx, GGML_TYPE_F32, 1024, 2, 1, 1);
        ggml_set_f32(c, 0.5);

        struct ggml_tensor* timesteps = ggml_new_tensor_1d(work_ctx, GGML_TYPE_F32, 1);
        ggml_set_f32(timesteps, 999);
        int64_t t0              = ggml_time_ms();
        struct ggml_tensor* out = ggml_dup_tensor(work_ctx, x_t);
        diffusion_model->compute(n_threads, x_t, timesteps, c, NULL, NULL, -1, {}, 0.f, &out);
        diffusion_model->free_compute_buffer();

        double result = 0.f;
        {
            float* vec_x   = (float*)x_t->data;
            float* vec_out = (float*)out->data;

            int64_t n = ggml_nelements(out);

            for (int i = 0; i < n; i++) {
                result += ((double)vec_out[i] - (double)vec_x[i]);
            }
            result /= n;
        }
        int64_t t1 = ggml_time_ms();
        LOG_DEBUG("check is_using_v_parameterization_for_sd2, taking %.2fs", (t1 - t0) * 1.0f / 1000);
        return result < -1;
    }

    void apply_lora(const std::string& lora_name, float multiplier) {
        int64_t t0                 = ggml_time_ms();
        std::string st_file_path   = path_join(lora_model_dir, lora_name + ".safetensors");
        std::string ckpt_file_path = path_join(lora_model_dir, lora_name + ".ckpt");
        std::string file_path;
        if (file_exists(st_file_path)) {
            file_path = st_file_path;
        } else if (file_exists(ckpt_file_path)) {
            file_path = ckpt_file_path;
        } else {
            LOG_WARN("can not find %s or %s for lora %s", st_file_path.c_str(), ckpt_file_path.c_str(), lora_name.c_str());
            return;
        }
        LoraModel lora(backend, model_data_type, file_path);
        if (!lora.load_from_file()) {
            LOG_WARN("load lora tensors from %s failed", file_path.c_str());
            return;
        }

        lora.multiplier = multiplier;
        lora.apply(tensors, n_threads);
        lora.free_params_buffer();

        int64_t t1 = ggml_time_ms();

        LOG_INFO("lora '%s' applied, taking %.2fs", lora_name.c_str(), (t1 - t0) * 1.0f / 1000);
    }

    void apply_loras(const std::unordered_map<std::string, float>& lora_state) {
        if (lora_state.size() > 0 && model_data_type != GGML_TYPE_F16 && model_data_type != GGML_TYPE_F32) {
            LOG_WARN("In quantized models when applying LoRA, the images have poor quality.");
        }
        std::unordered_map<std::string, float> lora_state_diff;
        for (auto& kv : lora_state) {
            const std::string& lora_name = kv.first;
            float multiplier             = kv.second;

            if (curr_lora_state.find(lora_name) != curr_lora_state.end()) {
                float curr_multiplier = curr_lora_state[lora_name];
                float multiplier_diff = multiplier - curr_multiplier;
                if (multiplier_diff != 0.f) {
                    lora_state_diff[lora_name] = multiplier_diff;
                }
            } else {
                lora_state_diff[lora_name] = multiplier;
            }
        }

        LOG_INFO("Attempting to apply %lu LoRAs", lora_state.size());

        for (auto& kv : lora_state_diff) {
            apply_lora(kv.first, kv.second);
        }

        curr_lora_state = lora_state;
    }

    ggml_tensor* id_encoder(ggml_context* work_ctx,
                            ggml_tensor* init_img,
                            ggml_tensor* prompts_embeds,
                            std::vector<bool>& class_tokens_mask) {
        ggml_tensor* res = NULL;
        pmid_model->compute(n_threads, init_img, prompts_embeds, class_tokens_mask, &res, work_ctx);

        return res;
    }

    SDCondition get_svd_condition(ggml_context* work_ctx,
                                  sd_image_t init_image,
                                  int width,
                                  int height,
                                  int fps                    = 6,
                                  int motion_bucket_id       = 127,
                                  float augmentation_level   = 0.f,
                                  bool force_zero_embeddings = false) {
        // c_crossattn
        int64_t t0                      = ggml_time_ms();
        struct ggml_tensor* c_crossattn = NULL;
        {
            if (force_zero_embeddings) {
                c_crossattn = ggml_new_tensor_1d(work_ctx, GGML_TYPE_F32, clip_vision->vision_model.projection_dim);
                ggml_set_f32(c_crossattn, 0.f);
            } else {
                sd_image_f32_t image         = sd_image_t_to_sd_image_f32_t(init_image);
                sd_image_f32_t resized_image = clip_preprocess(image, clip_vision->vision_model.image_size);
                free(image.data);
                image.data = NULL;

                ggml_tensor* pixel_values = ggml_new_tensor_4d(work_ctx, GGML_TYPE_F32, resized_image.width, resized_image.height, 3, 1);
                sd_image_f32_to_tensor(resized_image.data, pixel_values, false);
                free(resized_image.data);
                resized_image.data = NULL;

                // print_ggml_tensor(pixel_values);
                clip_vision->compute(n_threads, pixel_values, &c_crossattn, work_ctx);
                // print_ggml_tensor(c_crossattn);
            }
        }

        // c_concat
        struct ggml_tensor* c_concat = NULL;
        {
            if (force_zero_embeddings) {
                c_concat = ggml_new_tensor_4d(work_ctx, GGML_TYPE_F32, width / 8, height / 8, 4, 1);
                ggml_set_f32(c_concat, 0.f);
            } else {
                ggml_tensor* init_img = ggml_new_tensor_4d(work_ctx, GGML_TYPE_F32, width, height, 3, 1);

                if (width != init_image.width || height != init_image.height) {
                    sd_image_f32_t image         = sd_image_t_to_sd_image_f32_t(init_image);
                    sd_image_f32_t resized_image = resize_sd_image_f32_t(image, width, height);
                    free(image.data);
                    image.data = NULL;
                    sd_image_f32_to_tensor(resized_image.data, init_img, false);
                    free(resized_image.data);
                    resized_image.data = NULL;
                } else {
                    sd_image_to_tensor(init_image.data, init_img);
                }
                if (augmentation_level > 0.f) {
                    struct ggml_tensor* noise = ggml_dup_tensor(work_ctx, init_img);
                    ggml_tensor_set_f32_randn(noise, rng);
                    // encode_pixels += torch.randn_like(pixels) * augmentation_level
                    ggml_tensor_scale(noise, augmentation_level);
                    ggml_tensor_add(init_img, noise);
                }
                ggml_tensor* moments = encode_first_stage(work_ctx, init_img);
                c_concat             = get_first_stage_encoding(work_ctx, moments);
            }
        }

        // y
        struct ggml_tensor* y = NULL;
        {
            y                            = ggml_new_tensor_1d(work_ctx, GGML_TYPE_F32, diffusion_model->get_adm_in_channels());
            int out_dim                  = 256;
            int fps_id                   = fps - 1;
            std::vector<float> timesteps = {(float)fps_id, (float)motion_bucket_id, augmentation_level};
            set_timestep_embedding(timesteps, y, out_dim);
        }
        int64_t t1 = ggml_time_ms();
        LOG_DEBUG("computing svd condition graph completed, taking %" PRId64 " ms", t1 - t0);
        return {c_crossattn, y, c_concat};
    }

    ggml_tensor* sample(ggml_context* work_ctx,
                        ggml_tensor* init_latent,
                        ggml_tensor* noise,
                        SDCondition cond,
                        SDCondition uncond,
                        ggml_tensor* control_hint,
                        float control_strength,
                        float min_cfg,
                        float cfg_scale,
                        sample_method_t method,
                        const std::vector<float>& sigmas,
                        int start_merge_step,
                        SDCondition id_cond) {
        size_t steps = sigmas.size() - 1;
        // noise = load_tensor_from_file(work_ctx, "./rand0.bin");
        // print_ggml_tensor(noise);
        struct ggml_tensor* x = ggml_dup_tensor(work_ctx, init_latent);
        copy_ggml_tensor(x, init_latent);
        x = denoiser->noise_scaling(sigmas[0], noise, x);

        struct ggml_tensor* noised_input = ggml_dup_tensor(work_ctx, noise);

        bool has_unconditioned = cfg_scale != 1.0 && uncond.c_crossattn != NULL;

        // denoise wrapper
        struct ggml_tensor* out_cond   = ggml_dup_tensor(work_ctx, x);
        struct ggml_tensor* out_uncond = NULL;
        if (has_unconditioned) {
            out_uncond = ggml_dup_tensor(work_ctx, x);
        }
        struct ggml_tensor* denoised = ggml_dup_tensor(work_ctx, x);

        auto denoise = [&](ggml_tensor* input, float sigma, int step) -> ggml_tensor* {
            if (step == 1) {
                pretty_progress(0, (int)steps, 0);
            }
            int64_t t0 = ggml_time_us();

            std::vector<float> scaling = denoiser->get_scalings(sigma);
            GGML_ASSERT(scaling.size() == 3);
            float c_skip = scaling[0];
            float c_out  = scaling[1];
            float c_in   = scaling[2];

            float t = denoiser->sigma_to_t(sigma);
            std::vector<float> timesteps_vec(x->ne[3], t);  // [N, ]
            auto timesteps = vector_to_ggml_tensor(work_ctx, timesteps_vec);

            copy_ggml_tensor(noised_input, input);
            // noised_input = noised_input * c_in
            ggml_tensor_scale(noised_input, c_in);

            std::vector<struct ggml_tensor*> controls;

            if (control_hint != NULL) {
                control_net->compute(n_threads, noised_input, control_hint, timesteps, cond.c_crossattn, cond.c_vector);
                controls = control_net->controls;
                // print_ggml_tensor(controls[12]);
                // GGML_ASSERT(0);
            }

            if (start_merge_step == -1 || step <= start_merge_step) {
                // cond
                diffusion_model->compute(n_threads,
                                         noised_input,
                                         timesteps,
                                         cond.c_crossattn,
                                         cond.c_concat,
                                         cond.c_vector,
                                         -1,
                                         controls,
                                         control_strength,
                                         &out_cond);
            } else {
                diffusion_model->compute(n_threads,
                                         noised_input,
                                         timesteps,
                                         id_cond.c_crossattn,
                                         cond.c_concat,
                                         id_cond.c_vector,
                                         -1,
                                         controls,
                                         control_strength,
                                         &out_cond);
            }

            float* negative_data = NULL;
            if (has_unconditioned) {
                // uncond
                if (control_hint != NULL) {
                    control_net->compute(n_threads, noised_input, control_hint, timesteps, uncond.c_crossattn, uncond.c_vector);
                    controls = control_net->controls;
                }
                diffusion_model->compute(n_threads,
                                         noised_input,
                                         timesteps,
                                         uncond.c_crossattn,
                                         uncond.c_concat,
                                         uncond.c_vector,
                                         -1,
                                         controls,
                                         control_strength,
                                         &out_uncond);
                negative_data = (float*)out_uncond->data;
            }
            float* vec_denoised  = (float*)denoised->data;
            float* vec_input     = (float*)input->data;
            float* positive_data = (float*)out_cond->data;
            int ne_elements      = (int)ggml_nelements(denoised);
            for (int i = 0; i < ne_elements; i++) {
                float latent_result = positive_data[i];
                if (has_unconditioned) {
                    // out_uncond + cfg_scale * (out_cond - out_uncond)
                    int64_t ne3 = out_cond->ne[3];
                    if (min_cfg != cfg_scale && ne3 != 1) {
                        int64_t i3  = i / out_cond->ne[0] * out_cond->ne[1] * out_cond->ne[2];
                        float scale = min_cfg + (cfg_scale - min_cfg) * (i3 * 1.0f / ne3);
                    } else {
                        latent_result = negative_data[i] + cfg_scale * (positive_data[i] - negative_data[i]);
                    }
                }
                // v = latent_result, eps = latent_result
                // denoised = (v * c_out + input * c_skip) or (input + eps * c_out)
                vec_denoised[i] = latent_result * c_out + vec_input[i] * c_skip;
            }
            int64_t t1 = ggml_time_us();
            if (step > 0) {
                pretty_progress(step, (int)steps, (t1 - t0) / 1000000.f);
                // LOG_INFO("step %d sampling completed taking %.2fs", step, (t1 - t0) * 1.0f / 1000000);
            }
            return denoised;
        };

        sample_k_diffusion(method, denoise, work_ctx, x, sigmas, rng);

        x = denoiser->inverse_noise_scaling(sigmas[sigmas.size() - 1], x);

        if (control_net) {
            control_net->free_control_ctx();
            control_net->free_compute_buffer();
        }
        diffusion_model->free_compute_buffer();
        return x;
    }

    // ldm.models.diffusion.ddpm.LatentDiffusion.get_first_stage_encoding
    ggml_tensor* get_first_stage_encoding(ggml_context* work_ctx, ggml_tensor* moments) {
        // ldm.modules.distributions.distributions.DiagonalGaussianDistribution.sample
        ggml_tensor* latent       = ggml_new_tensor_4d(work_ctx, moments->type, moments->ne[0], moments->ne[1], moments->ne[2] / 2, moments->ne[3]);
        struct ggml_tensor* noise = ggml_dup_tensor(work_ctx, latent);
        ggml_tensor_set_f32_randn(noise, rng);
        // noise = load_tensor_from_file(work_ctx, "noise.bin");
        {
            float mean   = 0;
            float logvar = 0;
            float value  = 0;
            float std_   = 0;
            for (int i = 0; i < latent->ne[3]; i++) {
                for (int j = 0; j < latent->ne[2]; j++) {
                    for (int k = 0; k < latent->ne[1]; k++) {
                        for (int l = 0; l < latent->ne[0]; l++) {
                            mean   = ggml_tensor_get_f32(moments, l, k, j, i);
                            logvar = ggml_tensor_get_f32(moments, l, k, j + (int)latent->ne[2], i);
                            logvar = std::max(-30.0f, std::min(logvar, 20.0f));
                            std_   = std::exp(0.5f * logvar);
                            value  = mean + std_ * ggml_tensor_get_f32(noise, l, k, j, i);
                            value  = value * scale_factor;
                            // printf("%d %d %d %d -> %f\n", i, j, k, l, value);
                            ggml_tensor_set_f32(latent, value, l, k, j, i);
                        }
                    }
                }
            }
        }
        return latent;
    }

    ggml_tensor* compute_first_stage(ggml_context* work_ctx, ggml_tensor* x, bool decode) {
        int64_t W = x->ne[0];
        int64_t H = x->ne[1];
        int64_t C = 8;
        if (use_tiny_autoencoder) {
            C = 4;
        } else {
            if (version == VERSION_3_2B) {
                C = 32;
            }
        }
        ggml_tensor* result = ggml_new_tensor_4d(work_ctx, GGML_TYPE_F32,
                                                 decode ? (W * 8) : (W / 8),  // width
                                                 decode ? (H * 8) : (H / 8),  // height
                                                 decode ? 3 : C,
                                                 x->ne[3]);  // channels
        int64_t t0          = ggml_time_ms();
        if (!use_tiny_autoencoder) {
            if (decode) {
                ggml_tensor_scale(x, 1.0f / scale_factor);
            } else {
                ggml_tensor_scale_input(x);
            }
            if (vae_tiling && decode) {  // TODO: support tiling vae encode
                // split latent in 32x32 tiles and compute in several steps
                auto on_tiling = [&](ggml_tensor* in, ggml_tensor* out, bool init) {
                    first_stage_model->compute(n_threads, in, decode, &out);
                };
                sd_tiling(x, result, 8, 32, 0.5f, on_tiling);
            } else {
                first_stage_model->compute(n_threads, x, decode, &result);
            }
            first_stage_model->free_compute_buffer();
            if (decode) {
                ggml_tensor_scale_output(result);
            }
        } else {
            if (vae_tiling && decode) {  // TODO: support tiling vae encode
                // split latent in 64x64 tiles and compute in several steps
                auto on_tiling = [&](ggml_tensor* in, ggml_tensor* out, bool init) {
                    tae_first_stage->compute(n_threads, in, decode, &out);
                };
                sd_tiling(x, result, 8, 64, 0.5f, on_tiling);
            } else {
                tae_first_stage->compute(n_threads, x, decode, &result);
            }
            tae_first_stage->free_compute_buffer();
        }

        int64_t t1 = ggml_time_ms();
        LOG_DEBUG("computing vae [mode: %s] graph completed, taking %.2fs", decode ? "DECODE" : "ENCODE", (t1 - t0) * 1.0f / 1000);
        if (decode) {
            ggml_tensor_clamp(result, 0.0f, 1.0f);
        }
        return result;
    }

    ggml_tensor* encode_first_stage(ggml_context* work_ctx, ggml_tensor* x) {
        return compute_first_stage(work_ctx, x, false);
    }

    ggml_tensor* decode_first_stage(ggml_context* work_ctx, ggml_tensor* x) {
        return compute_first_stage(work_ctx, x, true);
    }
};

/*================================================= SD API ==================================================*/

struct sd_ctx_t {
    StableDiffusionGGML* sd = NULL;
};

sd_ctx_t* new_sd_ctx(const char* model_path_c_str,
                     const char* vae_path_c_str,
                     const char* taesd_path_c_str,
                     const char* control_net_path_c_str,
                     const char* lora_model_dir_c_str,
                     const char* embed_dir_c_str,
                     const char* id_embed_dir_c_str,
                     bool vae_decode_only,
                     bool vae_tiling,
                     bool free_params_immediately,
                     int n_threads,
                     enum sd_type_t wtype,
                     enum rng_type_t rng_type,
                     enum schedule_t s,
                     bool keep_clip_on_cpu,
                     bool keep_control_net_cpu,
                     bool keep_vae_on_cpu) {
    sd_ctx_t* sd_ctx = (sd_ctx_t*)malloc(sizeof(sd_ctx_t));
    if (sd_ctx == NULL) {
        return NULL;
    }
    std::string model_path(model_path_c_str);
    std::string vae_path(vae_path_c_str);
    std::string taesd_path(taesd_path_c_str);
    std::string control_net_path(control_net_path_c_str);
    std::string embd_path(embed_dir_c_str);
    std::string id_embd_path(id_embed_dir_c_str);
    std::string lora_model_dir(lora_model_dir_c_str);

    sd_ctx->sd = new StableDiffusionGGML(n_threads,
                                         vae_decode_only,
                                         free_params_immediately,
                                         lora_model_dir,
                                         rng_type);
    if (sd_ctx->sd == NULL) {
        return NULL;
    }

    if (!sd_ctx->sd->load_from_file(model_path,
                                    vae_path,
                                    control_net_path,
                                    embd_path,
                                    id_embd_path,
                                    taesd_path,
                                    vae_tiling,
                                    (ggml_type)wtype,
                                    s,
                                    keep_clip_on_cpu,
                                    keep_control_net_cpu,
                                    keep_vae_on_cpu)) {
        delete sd_ctx->sd;
        sd_ctx->sd = NULL;
        free(sd_ctx);
        return NULL;
    }
    return sd_ctx;
}

void free_sd_ctx(sd_ctx_t* sd_ctx) {
    if (sd_ctx->sd != NULL) {
        delete sd_ctx->sd;
        sd_ctx->sd = NULL;
    }
    free(sd_ctx);
}

sd_image_t* generate_image(sd_ctx_t* sd_ctx,
                           struct ggml_context* work_ctx,
                           ggml_tensor* init_latent,
                           std::string prompt,
                           std::string negative_prompt,
                           int clip_skip,
                           float cfg_scale,
                           int width,
                           int height,
                           enum sample_method_t sample_method,
                           const std::vector<float>& sigmas,
                           int64_t seed,
                           int batch_count,
                           const sd_image_t* control_cond,
                           float control_strength,
                           float style_ratio,
                           bool normalize_input,
                           std::string input_id_images_path) {
    if (seed < 0) {
        // Generally, when using the provided command line, the seed is always >0.
        // However, to prevent potential issues if 'stable-diffusion.cpp' is invoked as a library
        // by a third party with a seed <0, let's incorporate randomization here.
        srand((int)time(NULL));
        seed = rand();
    }

    // for (auto v : sigmas) {
    //     std::cout << v << " ";
    // }
    // std::cout << std::endl;

    int sample_steps = sigmas.size() - 1;

    // Apply lora
    auto result_pair                                = extract_and_remove_lora(prompt);
    std::unordered_map<std::string, float> lora_f2m = result_pair.first;  // lora_name -> multiplier

    for (auto& kv : lora_f2m) {
        LOG_DEBUG("lora %s:%.2f", kv.first.c_str(), kv.second);
    }

    prompt = result_pair.second;
    LOG_DEBUG("prompt after extract and remove lora: \"%s\"", prompt.c_str());

    int64_t t0 = ggml_time_ms();
    sd_ctx->sd->apply_loras(lora_f2m);
    int64_t t1 = ggml_time_ms();
    LOG_INFO("apply_loras completed, taking %.2fs", (t1 - t0) * 1.0f / 1000);

    // Photo Maker
    std::string prompt_text_only;
    ggml_tensor* init_img = NULL;
    SDCondition id_cond;
    std::vector<bool> class_tokens_mask;
    if (sd_ctx->sd->stacked_id) {
        if (!sd_ctx->sd->pmid_lora->applied) {
            t0 = ggml_time_ms();
            sd_ctx->sd->pmid_lora->apply(sd_ctx->sd->tensors, sd_ctx->sd->n_threads);
            t1                             = ggml_time_ms();
            sd_ctx->sd->pmid_lora->applied = true;
            LOG_INFO("pmid_lora apply completed, taking %.2fs", (t1 - t0) * 1.0f / 1000);
            if (sd_ctx->sd->free_params_immediately) {
                sd_ctx->sd->pmid_lora->free_params_buffer();
            }
        }
        // preprocess input id images
        std::vector<sd_image_t*> input_id_images;
        if (sd_ctx->sd->pmid_model && input_id_images_path.size() > 0) {
            std::vector<std::string> img_files = get_files_from_dir(input_id_images_path);
            for (std::string img_file : img_files) {
                int c = 0;
                int width, height;
                uint8_t* input_image_buffer = stbi_load(img_file.c_str(), &width, &height, &c, 3);
                if (input_image_buffer == NULL) {
                    LOG_ERROR("PhotoMaker load image from '%s' failed", img_file.c_str());
                    continue;
                } else {
                    LOG_INFO("PhotoMaker loaded image from '%s'", img_file.c_str());
                }
                sd_image_t* input_image = NULL;
                input_image             = new sd_image_t{(uint32_t)width,
                                             (uint32_t)height,
                                             3,
                                             input_image_buffer};
                input_image             = preprocess_id_image(input_image);
                if (input_image == NULL) {
                    LOG_ERROR("preprocess input id image from '%s' failed", img_file.c_str());
                    continue;
                }
                input_id_images.push_back(input_image);
            }
        }
        if (input_id_images.size() > 0) {
            sd_ctx->sd->pmid_model->style_strength = style_ratio;
            int32_t w                              = input_id_images[0]->width;
            int32_t h                              = input_id_images[0]->height;
            int32_t channels                       = input_id_images[0]->channel;
            int32_t num_input_images               = (int32_t)input_id_images.size();
            init_img                               = ggml_new_tensor_4d(work_ctx, GGML_TYPE_F32, w, h, channels, num_input_images);
            // TODO: move these to somewhere else and be user settable
            float mean[] = {0.48145466f, 0.4578275f, 0.40821073f};
            float std[]  = {0.26862954f, 0.26130258f, 0.27577711f};
            for (int i = 0; i < num_input_images; i++) {
                sd_image_t* init_image = input_id_images[i];
                if (normalize_input)
                    sd_mul_images_to_tensor(init_image->data, init_img, i, mean, std);
                else
                    sd_mul_images_to_tensor(init_image->data, init_img, i, NULL, NULL);
            }
            t0                = ggml_time_ms();
            auto cond_tup     = sd_ctx->sd->cond_stage_model->get_learned_condition_with_trigger(work_ctx,
                                                                                                 sd_ctx->sd->n_threads, prompt,
                                                                                                 clip_skip,
                                                                                                 width,
                                                                                                 height,
                                                                                                 num_input_images,
                                                                                                 sd_ctx->sd->diffusion_model->get_adm_in_channels());
            id_cond           = std::get<0>(cond_tup);
            class_tokens_mask = std::get<1>(cond_tup);  //

            id_cond.c_crossattn = sd_ctx->sd->id_encoder(work_ctx, init_img, id_cond.c_crossattn, class_tokens_mask);
            t1                  = ggml_time_ms();
            LOG_INFO("Photomaker ID Stacking, taking %" PRId64 " ms", t1 - t0);
            if (sd_ctx->sd->free_params_immediately) {
                sd_ctx->sd->pmid_model->free_params_buffer();
            }
            // Encode input prompt without the trigger word for delayed conditioning
            prompt_text_only = sd_ctx->sd->cond_stage_model->remove_trigger_from_prompt(work_ctx, prompt);
            // printf("%s || %s \n", prompt.c_str(), prompt_text_only.c_str());
            prompt = prompt_text_only;  //
            // if (sample_steps < 50) {
            //     LOG_INFO("sampling steps increases from %d to 50 for PHOTOMAKER", sample_steps);
            //     sample_steps = 50;
            // }
        } else {
            LOG_WARN("Provided PhotoMaker model file, but NO input ID images");
            LOG_WARN("Turn off PhotoMaker");
            sd_ctx->sd->stacked_id = false;
        }
        for (sd_image_t* img : input_id_images) {
            free(img->data);
        }
        input_id_images.clear();
    }

    // Get learned condition
    t0               = ggml_time_ms();
    SDCondition cond = sd_ctx->sd->cond_stage_model->get_learned_condition(work_ctx,
                                                                           sd_ctx->sd->n_threads,
                                                                           prompt,
                                                                           clip_skip,
                                                                           width,
                                                                           height,
                                                                           sd_ctx->sd->diffusion_model->get_adm_in_channels());

    SDCondition uncond;
    if (cfg_scale != 1.0) {
        bool force_zero_embeddings = false;
        if (sd_ctx->sd->version == VERSION_XL && negative_prompt.size() == 0) {
            force_zero_embeddings = true;
        }
        uncond = sd_ctx->sd->cond_stage_model->get_learned_condition(work_ctx,
                                                                     sd_ctx->sd->n_threads,
                                                                     negative_prompt,
                                                                     clip_skip,
                                                                     width,
                                                                     height,
                                                                     sd_ctx->sd->diffusion_model->get_adm_in_channels(),
                                                                     force_zero_embeddings);
    }
    t1 = ggml_time_ms();
    LOG_INFO("get_learned_condition completed, taking %" PRId64 " ms", t1 - t0);

    if (sd_ctx->sd->free_params_immediately) {
        sd_ctx->sd->cond_stage_model->free_params_buffer();
    }

    // Control net hint
    struct ggml_tensor* image_hint = NULL;
    if (control_cond != NULL) {
        image_hint = ggml_new_tensor_4d(work_ctx, GGML_TYPE_F32, width, height, 3, 1);
        sd_image_to_tensor(control_cond->data, image_hint);
    }

    // Sample
    std::vector<struct ggml_tensor*> final_latents;  // collect latents to decode
    int C = 4;
    if (sd_ctx->sd->version == VERSION_3_2B) {
        C = 16;
    }
    int W = width / 8;
    int H = height / 8;
    LOG_INFO("sampling using %s method", sampling_methods_str[sample_method]);
    for (int b = 0; b < batch_count; b++) {
        int64_t sampling_start = ggml_time_ms();
        int64_t cur_seed       = seed + b;
        LOG_INFO("generating image: %i/%i - seed %" PRId64, b + 1, batch_count, cur_seed);

        sd_ctx->sd->rng->manual_seed(cur_seed);
        struct ggml_tensor* x_t   = init_latent;
        struct ggml_tensor* noise = ggml_new_tensor_4d(work_ctx, GGML_TYPE_F32, W, H, C, 1);
        ggml_tensor_set_f32_randn(noise, sd_ctx->sd->rng);

        int start_merge_step = -1;
        if (sd_ctx->sd->stacked_id) {
            start_merge_step = int(sd_ctx->sd->pmid_model->style_strength / 100.f * sample_steps);
            // if (start_merge_step > 30)
            //     start_merge_step = 30;
            LOG_INFO("PHOTOMAKER: start_merge_step: %d", start_merge_step);
        }

        struct ggml_tensor* x_0 = sd_ctx->sd->sample(work_ctx,
                                                     x_t,
                                                     noise,
                                                     cond,
                                                     uncond,
                                                     image_hint,
                                                     control_strength,
                                                     cfg_scale,
                                                     cfg_scale,
                                                     sample_method,
                                                     sigmas,
                                                     start_merge_step,
                                                     id_cond);
        // struct ggml_tensor* x_0 = load_tensor_from_file(ctx, "samples_ddim.bin");
        // print_ggml_tensor(x_0);
        int64_t sampling_end = ggml_time_ms();
        LOG_INFO("sampling completed, taking %.2fs", (sampling_end - sampling_start) * 1.0f / 1000);
        final_latents.push_back(x_0);
    }

    if (sd_ctx->sd->free_params_immediately) {
        sd_ctx->sd->diffusion_model->free_params_buffer();
    }
    int64_t t3 = ggml_time_ms();
    LOG_INFO("generating %" PRId64 " latent images completed, taking %.2fs", final_latents.size(), (t3 - t1) * 1.0f / 1000);

    // Decode to image
    LOG_INFO("decoding %zu latents", final_latents.size());
    std::vector<struct ggml_tensor*> decoded_images;  // collect decoded images
    for (size_t i = 0; i < final_latents.size(); i++) {
        t1                      = ggml_time_ms();
        struct ggml_tensor* img = sd_ctx->sd->decode_first_stage(work_ctx, final_latents[i] /* x_0 */);
        // print_ggml_tensor(img);
        if (img != NULL) {
            decoded_images.push_back(img);
        }
        int64_t t2 = ggml_time_ms();
        LOG_INFO("latent %" PRId64 " decoded, taking %.2fs", i + 1, (t2 - t1) * 1.0f / 1000);
    }

    int64_t t4 = ggml_time_ms();
    LOG_INFO("decode_first_stage completed, taking %.2fs", (t4 - t3) * 1.0f / 1000);
    if (sd_ctx->sd->free_params_immediately && !sd_ctx->sd->use_tiny_autoencoder) {
        sd_ctx->sd->first_stage_model->free_params_buffer();
    }
    sd_image_t* result_images = (sd_image_t*)calloc(batch_count, sizeof(sd_image_t));
    if (result_images == NULL) {
        ggml_free(work_ctx);
        return NULL;
    }

    for (size_t i = 0; i < decoded_images.size(); i++) {
        result_images[i].width   = width;
        result_images[i].height  = height;
        result_images[i].channel = 3;
        result_images[i].data    = sd_tensor_to_image(decoded_images[i]);
    }
    ggml_free(work_ctx);

    return result_images;
}

sd_image_t* txt2img(sd_ctx_t* sd_ctx,
                    const char* prompt_c_str,
                    const char* negative_prompt_c_str,
                    int clip_skip,
                    float cfg_scale,
                    int width,
                    int height,
                    enum sample_method_t sample_method,
                    int sample_steps,
                    int64_t seed,
                    int batch_count,
                    const sd_image_t* control_cond,
                    float control_strength,
                    float style_ratio,
                    bool normalize_input,
                    const char* input_id_images_path_c_str) {
    LOG_DEBUG("txt2img %dx%d", width, height);
    if (sd_ctx == NULL) {
        return NULL;
    }

    struct ggml_init_params params;
    params.mem_size = static_cast<size_t>(10 * 1024 * 1024);  // 10 MB
    if (sd_ctx->sd->version == VERSION_3_2B) {
        params.mem_size *= 3;
    }
    if (sd_ctx->sd->stacked_id) {
        params.mem_size += static_cast<size_t>(10 * 1024 * 1024);  // 10 MB
    }
    params.mem_size += width * height * 3 * sizeof(float);
    params.mem_size *= batch_count;
    params.mem_buffer = NULL;
    params.no_alloc   = false;
    // LOG_DEBUG("mem_size %u ", params.mem_size);

    struct ggml_context* work_ctx = ggml_init(params);
    if (!work_ctx) {
        LOG_ERROR("ggml_init() failed");
        return NULL;
    }

    size_t t0 = ggml_time_ms();

    std::vector<float> sigmas = sd_ctx->sd->denoiser->get_sigmas(sample_steps);

    int C = 4;
    if (sd_ctx->sd->version == VERSION_3_2B) {
        C = 16;
    }
    int W                    = width / 8;
    int H                    = height / 8;
    ggml_tensor* init_latent = ggml_new_tensor_4d(work_ctx, GGML_TYPE_F32, W, H, C, 1);
    if (sd_ctx->sd->version == VERSION_3_2B) {
        ggml_set_f32(init_latent, 0.0609f);
    } else {
        ggml_set_f32(init_latent, 0.f);
    }

    sd_image_t* result_images = generate_image(sd_ctx,
                                               work_ctx,
                                               init_latent,
                                               prompt_c_str,
                                               negative_prompt_c_str,
                                               clip_skip,
                                               cfg_scale,
                                               width,
                                               height,
                                               sample_method,
                                               sigmas,
                                               seed,
                                               batch_count,
                                               control_cond,
                                               control_strength,
                                               style_ratio,
                                               normalize_input,
                                               input_id_images_path_c_str);

    size_t t1 = ggml_time_ms();

    LOG_INFO("txt2img completed in %.2fs", (t1 - t0) * 1.0f / 1000);

    return result_images;
}

sd_image_t* img2img(sd_ctx_t* sd_ctx,
                    sd_image_t init_image,
                    const char* prompt_c_str,
                    const char* negative_prompt_c_str,
                    int clip_skip,
                    float cfg_scale,
                    int width,
                    int height,
                    sample_method_t sample_method,
                    int sample_steps,
                    float strength,
                    int64_t seed,
                    int batch_count,
                    const sd_image_t* control_cond,
                    float control_strength,
                    float style_ratio,
                    bool normalize_input,
                    const char* input_id_images_path_c_str) {
    LOG_DEBUG("img2img %dx%d", width, height);
    if (sd_ctx == NULL) {
        return NULL;
    }

    struct ggml_init_params params;
    params.mem_size = static_cast<size_t>(10 * 1024 * 1024);  // 10 MB
    if (sd_ctx->sd->version == VERSION_3_2B) {
        params.mem_size *= 2;
    }
    if (sd_ctx->sd->stacked_id) {
        params.mem_size += static_cast<size_t>(10 * 1024 * 1024);  // 10 MB
    }
    params.mem_size += width * height * 3 * sizeof(float) * 2;
    params.mem_size *= batch_count;
    params.mem_buffer = NULL;
    params.no_alloc   = false;
    // LOG_DEBUG("mem_size %u ", params.mem_size);

    struct ggml_context* work_ctx = ggml_init(params);
    if (!work_ctx) {
        LOG_ERROR("ggml_init() failed");
        return NULL;
    }

    size_t t0 = ggml_time_ms();

    if (seed < 0) {
        srand((int)time(NULL));
        seed = rand();
    }
    sd_ctx->sd->rng->manual_seed(seed);

    ggml_tensor* init_img = ggml_new_tensor_4d(work_ctx, GGML_TYPE_F32, width, height, 3, 1);
    sd_image_to_tensor(init_image.data, init_img);
    ggml_tensor* init_latent = NULL;
    if (!sd_ctx->sd->use_tiny_autoencoder) {
        ggml_tensor* moments = sd_ctx->sd->encode_first_stage(work_ctx, init_img);
        init_latent          = sd_ctx->sd->get_first_stage_encoding(work_ctx, moments);
    } else {
        init_latent = sd_ctx->sd->encode_first_stage(work_ctx, init_img);
    }
    print_ggml_tensor(init_latent, true);
    size_t t1 = ggml_time_ms();
    LOG_INFO("encode_first_stage completed, taking %.2fs", (t1 - t0) * 1.0f / 1000);

    std::vector<float> sigmas = sd_ctx->sd->denoiser->get_sigmas(sample_steps);
    size_t t_enc              = static_cast<size_t>(sample_steps * strength);
    LOG_INFO("target t_enc is %zu steps", t_enc);
    std::vector<float> sigma_sched;
    sigma_sched.assign(sigmas.begin() + sample_steps - t_enc - 1, sigmas.end());

    sd_image_t* result_images = generate_image(sd_ctx,
                                               work_ctx,
                                               init_latent,
                                               prompt_c_str,
                                               negative_prompt_c_str,
                                               clip_skip,
                                               cfg_scale,
                                               width,
                                               height,
                                               sample_method,
                                               sigma_sched,
                                               seed,
                                               batch_count,
                                               control_cond,
                                               control_strength,
                                               style_ratio,
                                               normalize_input,
                                               input_id_images_path_c_str);

    size_t t2 = ggml_time_ms();

    LOG_INFO("img2img completed in %.2fs", (t1 - t0) * 1.0f / 1000);

    return result_images;
}

SD_API sd_image_t* img2vid(sd_ctx_t* sd_ctx,
                           sd_image_t init_image,
                           int width,
                           int height,
                           int video_frames,
                           int motion_bucket_id,
                           int fps,
                           float augmentation_level,
                           float min_cfg,
                           float cfg_scale,
                           enum sample_method_t sample_method,
                           int sample_steps,
                           float strength,
                           int64_t seed) {
    if (sd_ctx == NULL) {
        return NULL;
    }

    LOG_INFO("img2vid %dx%d", width, height);

    std::vector<float> sigmas = sd_ctx->sd->denoiser->get_sigmas(sample_steps);

    struct ggml_init_params params;
    params.mem_size = static_cast<size_t>(10 * 1024) * 1024;  // 10 MB
    params.mem_size += width * height * 3 * sizeof(float) * video_frames;
    params.mem_buffer = NULL;
    params.no_alloc   = false;
    // LOG_DEBUG("mem_size %u ", params.mem_size);

    // draft context
    struct ggml_context* work_ctx = ggml_init(params);
    if (!work_ctx) {
        LOG_ERROR("ggml_init() failed");
        return NULL;
    }

    if (seed < 0) {
        seed = (int)time(NULL);
    }

    sd_ctx->sd->rng->manual_seed(seed);

    int64_t t0 = ggml_time_ms();

    SDCondition cond = sd_ctx->sd->get_svd_condition(work_ctx,
                                                     init_image,
                                                     width,
                                                     height,
                                                     fps,
                                                     motion_bucket_id,
                                                     augmentation_level);

    auto uc_crossattn = ggml_dup_tensor(work_ctx, cond.c_crossattn);
    ggml_set_f32(uc_crossattn, 0.f);

    auto uc_concat = ggml_dup_tensor(work_ctx, cond.c_concat);
    ggml_set_f32(uc_concat, 0.f);

    auto uc_vector = ggml_dup_tensor(work_ctx, cond.c_vector);

    SDCondition uncond = SDCondition(uc_crossattn, uc_vector, uc_concat);

    int64_t t1 = ggml_time_ms();
    LOG_INFO("get_learned_condition completed, taking %" PRId64 " ms", t1 - t0);
    if (sd_ctx->sd->free_params_immediately) {
        sd_ctx->sd->clip_vision->free_params_buffer();
    }

    sd_ctx->sd->rng->manual_seed(seed);
    int C                   = 4;
    int W                   = width / 8;
    int H                   = height / 8;
    struct ggml_tensor* x_t = ggml_new_tensor_4d(work_ctx, GGML_TYPE_F32, W, H, C, video_frames);
    ggml_set_f32(x_t, 0.f);

    struct ggml_tensor* noise = ggml_new_tensor_4d(work_ctx, GGML_TYPE_F32, W, H, C, video_frames);
    ggml_tensor_set_f32_randn(noise, sd_ctx->sd->rng);

    LOG_INFO("sampling using %s method", sampling_methods_str[sample_method]);
    struct ggml_tensor* x_0 = sd_ctx->sd->sample(work_ctx,
                                                 x_t,
                                                 noise,
                                                 cond,
                                                 uncond,
                                                 {},
                                                 0.f,
                                                 min_cfg,
                                                 cfg_scale,
                                                 sample_method,
                                                 sigmas,
                                                 -1,
                                                 SDCondition(NULL, NULL, NULL));

    int64_t t2 = ggml_time_ms();
    LOG_INFO("sampling completed, taking %.2fs", (t2 - t1) * 1.0f / 1000);
    if (sd_ctx->sd->free_params_immediately) {
        sd_ctx->sd->diffusion_model->free_params_buffer();
    }

    struct ggml_tensor* img = sd_ctx->sd->decode_first_stage(work_ctx, x_0);
    if (sd_ctx->sd->free_params_immediately) {
        sd_ctx->sd->first_stage_model->free_params_buffer();
    }
    if (img == NULL) {
        ggml_free(work_ctx);
        return NULL;
    }

    sd_image_t* result_images = (sd_image_t*)calloc(video_frames, sizeof(sd_image_t));
    if (result_images == NULL) {
        ggml_free(work_ctx);
        return NULL;
    }

    for (size_t i = 0; i < video_frames; i++) {
        auto img_i = ggml_view_3d(work_ctx, img, img->ne[0], img->ne[1], img->ne[2], img->nb[1], img->nb[2], img->nb[3] * i);

        result_images[i].width   = width;
        result_images[i].height  = height;
        result_images[i].channel = 3;
        result_images[i].data    = sd_tensor_to_image(img_i);
    }
    ggml_free(work_ctx);

    int64_t t3 = ggml_time_ms();

    LOG_INFO("img2vid completed in %.2fs", (t3 - t0) * 1.0f / 1000);

    return result_images;
}<|MERGE_RESOLUTION|>--- conflicted
+++ resolved
@@ -154,16 +154,12 @@
 #endif
 #ifdef SD_USE_VULKAN
         LOG_DEBUG("Using Vulkan backend");
-<<<<<<< HEAD
-        backend = ggml_backend_vk_init();
-=======
         for (int device = 0; device < ggml_backend_vk_get_device_count(); ++device) {
             backend = ggml_backend_vk_init(device);
         }
         if(!backend) {
             LOG_WARN("Failed to initialize Vulkan backend");
         }
->>>>>>> 2e28afb2
 #endif
 
         if (!backend) {
