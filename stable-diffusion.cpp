--- conflicted
+++ resolved
@@ -152,7 +152,6 @@
         ggml_backend_metal_log_set_callback(ggml_log_callback_default, nullptr);
         backend = ggml_backend_metal_init();
 #endif
-<<<<<<< HEAD
 #ifdef SD_USE_VULKAN
         LOG_DEBUG("Using Vulkan backend");
         for (int device = 0; device < ggml_backend_vk_get_device_count(); ++device) {
@@ -161,11 +160,10 @@
         if(!backend) {
             LOG_WARN("Failed to initialize Vulkan backend");
         }
-=======
+#endif
 #ifdef SD_USE_SYCL
         LOG_DEBUG("Using SYCL backend");
         backend = ggml_backend_sycl_init(0);
->>>>>>> 697d000f
 #endif
 
         if (!backend) {
@@ -173,11 +171,7 @@
             backend = ggml_backend_cpu_init();
         }
 #ifdef SD_USE_FLASH_ATTENTION
-<<<<<<< HEAD
-#if defined(SD_USE_CUBLAS) || defined(SD_USE_METAL) || defined(SD_USE_VULKAN)
-=======
-#if defined(SD_USE_CUBLAS) || defined(SD_USE_METAL) || defined (SD_USE_SYCL)
->>>>>>> 697d000f
+#if defined(SD_USE_CUBLAS) || defined(SD_USE_METAL) || defined (SD_USE_SYCL) || defined(SD_USE_VULKAN)
         LOG_WARN("Flash Attention not supported with GPU Backend");
 #else
         LOG_INFO("Flash Attention enabled");
